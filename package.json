--- conflicted
+++ resolved
@@ -26,11 +26,8 @@
     "commander": "^2.9.0",
     "deepcopy": "^0.6.1",
     "express": "^4.13.4",
-<<<<<<< HEAD
     "gcloud": "^0.28.0",
-=======
     "mailgun-js": "^0.7.7",
->>>>>>> e3d26e2b
     "mime": "^1.3.4",
     "mongodb": "~2.1.0",
     "multer": "^1.1.0",
