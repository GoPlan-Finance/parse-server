--- conflicted
+++ resolved
@@ -896,16 +896,7 @@
   describe('file upload configuration', () => {
     it('allows file upload only for authenticated user by default', async () => {
       await reconfigureServer({
-<<<<<<< HEAD
-        fileUpload: {
-          enableForPublic: Definitions.FileUploadOptions.enableForPublic.default,
-          enableForAnonymousUser: Definitions.FileUploadOptions.enableForAnonymousUser.default,
-          enableForAuthenticatedUser:
-            Definitions.FileUploadOptions.enableForAuthenticatedUser.default,
-        },
-=======
         fileUpload: {},
->>>>>>> bdf73a01
       });
       let file = new Parse.File('hello.txt', data, 'text/plain');
       await expectAsync(file.save()).toBeRejectedWith(
@@ -1051,10 +1042,6 @@
     });
 
     it('rejects invalid fileUpload configuration', async () => {
-<<<<<<< HEAD
-      const invalidConfigs = [{ fileUpload: [] }, { fileUpload: 1 }, { fileUpload: 'string' }];
-      const validConfigs = [{ fileUpload: {} }, { fileUpload: null }, { fileUpload: undefined }];
-=======
       const invalidConfigs = [
         { fileUpload: undefined },
         { fileUpload: null },
@@ -1063,7 +1050,6 @@
         { fileUpload: 'string' },
       ];
       const validConfigs = [{ fileUpload: {} }];
->>>>>>> bdf73a01
       const keys = ['enableForPublic', 'enableForAnonymousUser', 'enableForAuthenticatedUser'];
       const invalidValues = [[], {}, 1, 'string', null];
       const validValues = [undefined, true, false];
