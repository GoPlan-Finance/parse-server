--- conflicted
+++ resolved
@@ -573,9 +573,6 @@
     schemas = await Parse.Schema.all();
     expect(schemas.length).toEqual(3);
   });
-<<<<<<< HEAD
-  it('should run beforeSchemaMigration before execution of DefinedSchemas', async () => {
-=======
   it('should run beforeMigration before execution of DefinedSchemas', async () => {
     let before = false;
     const server = await reconfigureServer({
@@ -592,16 +589,11 @@
     expect(server).toBeDefined();
   });
   it('should run afterMigration after execution of DefinedSchemas', async () => {
->>>>>>> d244d565
     let before = false;
     const server = await reconfigureServer({
       schema: {
         definitions: [{ className: '_User' }, { className: 'Test' }],
-<<<<<<< HEAD
-        beforeSchemaMigration: async () => {
-=======
         afterMigration: async () => {
->>>>>>> d244d565
           expect(before).toEqual(false);
           before = true;
         },
