# Parse Server Changelog

Jump directly to a version:

| 4.x                                  |
|--------------------------------------|
| [**4.10.4 (latest release)**](#4104) |
| [4.10.3](#4103) |
| [4.10.2](#4102)                      |
| [4.10.1](#4101)                      |
| [4.10.0](#4100)                      |
| [4.5.2](#452)                        |
| [4.5.1](#451)                        |
| [4.5.0](#450)                        |
| [4.4.0](#440)                        |
| [4.3.0](#430)                        |
| [4.2.0](#420)                        |
| [4.1.0](#410)                        |
| [4.0.2](#402)                        |
| [4.0.1](#401)                        |
| [4.0.0](#400)                        |

<details>
<summary>Previous Versions</summary>

| 3.x             | 2.x             |
|-----------------|-----------------|
| [3.10.0](#3100) | [2.8.4](#284)   |
| [3.9.0](#390)   | [2.8.3](#283)   |
| [3.8.0](#380)   | [2.8.2](#282)   |
| [3.7.2](#372)   | [2.8.1](#281)   |
| [3.7.1](#371)   | [2.8.0](#280)   |
| [3.7.0](#370)   | [2.7.4](#274)   |
| [3.6.0](#360)   | [2.7.3](#273)   |
| [3.5.0](#350)   | [2.7.2](#272)   |
| [3.4.4](#344)   | [2.7.1](#271)   |
| [3.4.3](#343)   | [2.7.0](#270)   |
| [3.4.2](#342)   | [2.6.5](#265)   |
| [3.4.1](#341)   | [2.6.4](#264)   |
| [3.4.0](#340)   | [2.6.3](#263)   |
| [3.3.0](#330)   | [2.6.2](#262)   |
| [3.2.3](#323)   | [2.6.1](#261)   |
| [3.2.2](#322)   | [2.6.0](#260)   |
| [3.2.1](#321)   | [2.5.3](#253)   |
| [3.2.0](#320)   | [2.5.2](#252)   |
| [3.1.3](#313)   | [2.5.1](#251)   |
| [3.1.2](#312)   | [2.5.0](#250)   |
| [3.1.1](#311)   | [2.4.2](#242)   |
| [3.1.0](#310)   | [2.4.1](#241)   |
| [3.0.0](#300)   | [2.4.0](#240)   |
|                 | [2.3.8](#238)   |
|                 | [2.3.7](#237)   |
|                 | [2.3.6](#236)   |
|                 | [2.3.5](#235)   |
|                 | [2.3.3](#233)   |
|                 | [2.3.2](#232)   |
|                 | [2.3.1](#231)   |
|                 | [2.3.0](#230)   |
|                 | [2.2.25](#2225) |
|                 | [2.2.24](#2224) |
|                 | [2.2.23](#2223) |
|                 | [2.2.22](#2222) |
|                 | [2.2.21](#2221) |
|                 | [2.2.20](#2220) |
|                 | [2.2.19](#2219) |
|                 | [2.2.18](#2218) |
|                 | [2.2.17](#2217) |
|                 | [2.2.16](#2216) |
|                 | [2.2.15](#2215) |
|                 | [2.2.14](#2214) |
|                 | [2.2.13](#2213) |
|                 | [2.2.12](#2212) |
|                 | [2.2.11](#2211) |
|                 | [2.2.10](#2210) |
|                 | [2.2.9](#229)   |
|                 | [2.2.8](#228)   |
|                 | [2.2.7](#227)   |
|                 | [2.2.6](#226)   |
|                 | [2.2.5](#225)   |
|                 | [2.2.4](#224)   |
|                 | [2.2.3](#223)   |
|                 | [2.2.2](#222)   |
|                 | [2.2.1](#221)   |
|                 | [2.2.0](#220)   |
|                 | [2.1.6](#216)   |
|                 | [2.1.5](#215)   |
|                 | [2.1.4](#214)   |
|                 | [2.1.3](#213)   |
|                 | [2.1.2](#212)   |
|                 | [2.1.1](#211)   |
|                 | [2.1.0](#210)   |
|                 | [2.0.8](#208)   |
</details>

___

## Unreleased (Master Branch)
[Full Changelog](https://github.com/parse-community/parse-server/compare/4.10.4...master)

### Breaking Changes
- Improved schema caching through database real-time hooks. Reduces DB queries, decreases Parse Query execution time and fixes a potential schema memory leak. If multiple Parse Server instances connect to the same DB (for example behind a load balancer), set the [Parse Server Option](https://parseplatform.org/parse-server/api/master/ParseServerOptions.html) `databaseOptions.enableSchemaHooks: true` to enable this feature and keep the schema in sync across all instances. Failing to do so will cause a schema change to not propagate to other instances and re-syncing will only happen when these instances restart. The options `enableSingleSchemaCache` and `schemaCacheTTL` have been removed. To use this feature with MongoDB, a replica set cluster with [change stream](https://docs.mongodb.com/manual/changeStreams/#availability) support is required. (Diamond Lewis, SebC) [#7214](https://github.com/parse-community/parse-server/issues/7214)
- Added file upload restriction. File upload is now only allowed for authenticated users by default for improved security. To allow file upload also for Anonymous Users or Public, set the `fileUpload` parameter in the [Parse Server Options](https://parseplatform.org/parse-server/api/master/ParseServerOptions.html) (dblythy, Manuel Trezza) [#7071](https://github.com/parse-community/parse-server/pull/7071)
- Removed [parse-server-simple-mailgun-adapter](https://github.com/parse-community/parse-server-simple-mailgun-adapter) dependency; to continue using the adapter it has to be explicitly installed (Manuel Trezza) [#7321](https://github.com/parse-community/parse-server/pull/7321)
- Remove support for MongoDB 3.6 which has reached its End-of-Life date and PostgreSQL 10 (Manuel Trezza) [#7315](https://github.com/parse-community/parse-server/pull/7315)
- Remove support for Node 10 which has reached its End-of-Life date (Manuel Trezza) [#7314](https://github.com/parse-community/parse-server/pull/7314)
- Remove S3 Files Adapter from Parse Server, instead install separately as `@parse/s3-files-adapter` (Manuel Trezza) [#7324](https://github.com/parse-community/parse-server/pull/7324)
- Remove Session field `restricted`; the field was a code artifact from a feature that never existed in Open Source Parse Server; if you have been using this field for custom purposes, consider that for new Parse Server installations the field does not exist anymore in the schema, and for existing installations the field default value `false` will not be set anymore when creating a new session (Manuel Trezza) [#7543](https://github.com/parse-community/parse-server/pull/7543)
- ci: add node engine version check (Manuel Trezza) [#7574](https://github.com/parse-community/parse-server/pull/7574)

### Notable Changes
- Added Parse Server Security Check to report weak security settings (Manuel Trezza, dblythy) [#7247](https://github.com/parse-community/parse-server/issues/7247)
- EXPERIMENTAL: Added new page router with placeholder rendering and localization of custom and feature pages such as password reset and email verification (Manuel Trezza) [#7128](https://github.com/parse-community/parse-server/pull/7128)
- EXPERIMENTAL: Added custom routes to easily customize flows for password reset, email verification or build entirely new flows (Manuel Trezza) [#7231](https://github.com/parse-community/parse-server/pull/7231)
- Added Deprecation Policy to govern the introduction of breaking changes in a phased pattern that is more predictable for developers (Manuel Trezza) [#7199](https://github.com/parse-community/parse-server/pull/7199)
- Add REST API endpoint `/loginAs` to create session of any user with master key; allows to impersonate another user. (GormanFletcher) [#7406](https://github.com/parse-community/parse-server/pull/7406)
- Add official support for MongoDB 5.0 (Manuel Trezza) [#7469](https://github.com/parse-community/parse-server/pull/7469)

### Other Changes
- Support native mongodb syntax in aggregation pipelines (Raschid JF Rafeally) [#7339](https://github.com/parse-community/parse-server/pull/7339)
- Fix error when a not yet inserted job is updated (Antonio Davi Macedo Coelho de Castro) [#7196](https://github.com/parse-community/parse-server/pull/7196)
- request.context for afterFind triggers (dblythy) [#7078](https://github.com/parse-community/parse-server/pull/7078)
- Winston Logger interpolating stdout to console (dplewis) [#7114](https://github.com/parse-community/parse-server/pull/7114)
- Added convenience method `Parse.Cloud.sendEmail(...)` to send email via email adapter in Cloud Code (dblythy) [#7089](https://github.com/parse-community/parse-server/pull/7089)
- LiveQuery support for $and, $nor, $containedBy, $geoWithin, $geoIntersects queries (dplewis) [#7113](https://github.com/parse-community/parse-server/pull/7113)
- Supporting patterns in LiveQuery server's config parameter `classNames` (Nes-si) [#7131](https://github.com/parse-community/parse-server/pull/7131)
- Added `requireAnyUserRoles` and `requireAllUserRoles` for Parse Cloud validator (dblythy) [#7097](https://github.com/parse-community/parse-server/pull/7097)
- Support Facebook Limited Login (miguel-s) [#7219](https://github.com/parse-community/parse-server/pull/7219)
- Removed Stage name check on aggregate pipelines (BRETT71) [#7237](https://github.com/parse-community/parse-server/pull/7237)
- Retry transactions on MongoDB when it fails due to transient error (Antonio Davi Macedo Coelho de Castro) [#7187](https://github.com/parse-community/parse-server/pull/7187)
- Bump tests to use Mongo 4.4.4 (Antonio Davi Macedo Coelho de Castro) [#7184](https://github.com/parse-community/parse-server/pull/7184)
- Added new account lockout policy option `accountLockout.unlockOnPasswordReset` to automatically unlock account on password reset (Manuel Trezza) [#7146](https://github.com/parse-community/parse-server/pull/7146)
- Test Parse Server continuously against all recent MongoDB versions that have not reached their end-of-life support date, added MongoDB compatibility table to Parse Server docs (Manuel Trezza) [#7161](https://github.com/parse-community/parse-server/pull/7161)
- Test Parse Server continuously against all recent Node.js versions that have not reached their end-of-life support date, added Node.js compatibility table to Parse Server docs (Manuel Trezza) [7161](https://github.com/parse-community/parse-server/pull/7177)
- Throw error on invalid Cloud Function validation configuration (dblythy) [#7154](https://github.com/parse-community/parse-server/pull/7154)
- Allow Cloud Validator `options` to be async (dblythy) [#7155](https://github.com/parse-community/parse-server/pull/7155)
- Optimize queries on classes with pointer permissions (Pedro Diaz) [#7061](https://github.com/parse-community/parse-server/pull/7061)
- Test Parse Server continuously against all relevant Postgres versions (minor versions), added Postgres compatibility table to Parse Server docs (Corey Baker) [#7176](https://github.com/parse-community/parse-server/pull/7176)
- Randomize test suite (Diamond Lewis) [#7265](https://github.com/parse-community/parse-server/pull/7265)
- LDAP: Properly unbind client on group search error (Diamond Lewis) [#7265](https://github.com/parse-community/parse-server/pull/7265)
- Improve data consistency in Push and Job Status update (Diamond Lewis) [#7267](https://github.com/parse-community/parse-server/pull/7267)
- Excluding keys that have trailing edges.node when performing GraphQL resolver (Chris Bland) [#7273](https://github.com/parse-community/parse-server/pull/7273)
- Added centralized feature deprecation with standardized warning logs (Manuel Trezza) [#7303](https://github.com/parse-community/parse-server/pull/7303)
- Use Node.js 15.13.0 in CI (Olle Jonsson) [#7312](https://github.com/parse-community/parse-server/pull/7312)
- Fix file upload issue for S3 compatible storage (Linode, DigitalOcean) by avoiding empty tags property when creating a file (Ali Oguzhan Yildiz) [#7300](https://github.com/parse-community/parse-server/pull/7300)
- Add building Docker image as CI check (Manuel Trezza) [#7332](https://github.com/parse-community/parse-server/pull/7332)
- Add NPM package-lock version check to CI (Manuel Trezza) [#7333](https://github.com/parse-community/parse-server/pull/7333)
- Fix incorrect LiveQuery events triggered for multiple subscriptions on the same class with different events [#7341](https://github.com/parse-community/parse-server/pull/7341)
- Fix select and excludeKey queries to properly accept JSON string arrays. Also allow nested fields in exclude (Corey Baker) [#7242](https://github.com/parse-community/parse-server/pull/7242)
- Fix LiveQuery server crash when using $all query operator on a missing object key (Jason Posthuma) [#7421](https://github.com/parse-community/parse-server/pull/7421)
- Added runtime deprecation warnings (Manuel Trezza) [#7451](https://github.com/parse-community/parse-server/pull/7451)
- Add ability to pass context of an object via a header, X-Parse-Cloud-Context, for Cloud Code triggers. The header addition allows client SDK's to add context without injecting _context in the body of JSON objects (Corey Baker) [#7437](https://github.com/parse-community/parse-server/pull/7437)
- Add CI check to add changelog entry (Manuel Trezza) [#7512](https://github.com/parse-community/parse-server/pull/7512)
- Refactor: uniform issue templates across repos (Manuel Trezza) [#7528](https://github.com/parse-community/parse-server/pull/7528)
- ci: bump ci environment (Manuel Trezza) [#7539](https://github.com/parse-community/parse-server/pull/7539)
<<<<<<< HEAD
- Added Cloud Trigger for LiveQuery event beforeUnsubscribe (sadortun) [#7419](https://github.com/parse-community/parse-server/pull/7419)
- Ensure the startup is completed before calling startupCompleted (sadortun) [#7525](https://github.com/parse-community/parse-server/pull/7525)
=======
- CI now pushes docker images to Docker Hub (Corey Baker) [#7548](https://github.com/parse-community/parse-server/pull/7548)
- Allow setting descending sort to full text queries (dblythy) [#7496](https://github.com/parse-community/parse-server/pull/7496)
- Allow cloud string for ES modules (Daniel Blyth) [#7560](https://github.com/parse-community/parse-server/pull/7560)
- docs: Introduce deprecation ID for reference in comments and online search (Manuel Trezza) [#7562](https://github.com/parse-community/parse-server/pull/7562)

## 4.10.4
[Full Changelog](https://github.com/parse-community/parse-server/compare/4.10.3...4.10.4)

### Security Fixes
- Strip out sessionToken when LiveQuery is used on Parse.User (Daniel Blyth) [GHSA-7pr3-p5fm-8r9x](https://github.com/parse-community/parse-server/security/advisories/GHSA-7pr3-p5fm-8r9x)
>>>>>>> 20cb3333

## 4.10.3
[Full Changelog](https://github.com/parse-community/parse-server/compare/4.10.2...4.10.3)

### Security Fixes
- Validate `explain` query parameter to avoid a server crash due to MongoDB bug [NODE-3463](https://jira.mongodb.org/browse/NODE-3463) (Kartal Kaan Bozdogan) [GHSA-xqp8-w826-hh6x](https://github.com/parse-community/parse-server/security/advisories/GHSA-xqp8-w826-hh6x)

## 4.10.2
[Full Changelog](https://github.com/parse-community/parse-server/compare/4.10.1...4.10.2)

### Other Changes
- Move graphql-tag from devDependencies to dependencies (Antonio Davi Macedo Coelho de Castro) [#7183](https://github.com/parse-community/parse-server/pull/7183)

## 4.10.1
[Full Changelog](https://github.com/parse-community/parse-server/compare/4.10.0...4.10.1)

### Security Fixes
- Updated to Parse JS SDK 3.3.0 and other security fixes (Manuel Trezza) [#7508](https://github.com/parse-community/parse-server/pull/7508)

> ⚠️ This includes a security fix of the Parse JS SDK where `logIn` will default to `POST` instead of `GET` method. This may require changes in your deployment before you upgrade to this release, see the Parse JS SDK 3.0.0 [release notes](https://github.com/parse-community/Parse-SDK-JS/releases/tag/3.0.0).

## 4.10.0
[Full Changelog](https://github.com/parse-community/parse-server/compare/4.5.2...4.10.0)

*Versions >4.5.2 and <4.10.0 are skipped.*

> ⚠️ A security incident caused a number of incorrect version tags to be pushed to the Parse Server repository. These version tags linked to a personal fork of a contributor who had write access to the repository. The code to which these tags linked has not been reviewed or approved by Parse Platform. Even though no releases were published with these incorrect versions, it was possible to define a Parse Server dependency that pointed to these version tags, for example if you defined this dependency:
> ```js
> "parse-server": "git@github.com:parse-community/parse-server.git#4.9.3"
> ```
>
> We have since deleted the incorrect version tags, but they may still show up if your personal fork on GitHub or locally. We do not know when these tags have been pushed to the Parse Server repository, but we first became aware of this issue on July 21, 2021. We are not aware of any malicious code or concerns related to privacy, security or legality (e.g. proprietary code). However, it has been reported that some functionality does not work as expected and the introduction of security vulnerabilities cannot be ruled out.
>
> You may be also affected if you used the Bitnami image for Parse Server. Bitnami picked up the incorrect version tag `4.9.3` and published a new Bitnami image for Parse Server.
>
>**If you are using any of the affected versions, we urgently recommend to upgrade to version `4.10.0`.**

## 4.5.2
[Full Changelog](https://github.com/parse-community/parse-server/compare/4.5.0...4.5.2)

### Security Fixes
- SECURITY FIX: Fixes incorrect session property `authProvider: password` of anonymous users. When signing up an anonymous user, the session field `createdWith` indicates incorrectly that the session has been created using username and password with `authProvider: password`, instead of an anonymous sign-up with `authProvider: anonymous`. This fixes the issue by setting the correct `authProvider: anonymous` for future sign-ups of anonymous users. This fix does not fix incorrect `authProvider: password` for existing sessions of anonymous users. Consider this if your app logic depends on the `authProvider` field. (Corey Baker) [GHSA-23r4-5mxp-c7g5](https://github.com/parse-community/parse-server/security/advisories/GHSA-23r4-5mxp-c7g5)

## 4.5.1
*This version was published by mistake and was deprecated.*

## 4.5.0
[Full Changelog](https://github.com/parse-community/parse-server/compare/4.4.0...4.5.0)
### Breaking Changes
- FIX: Consistent casing for afterLiveQueryEvent. The afterLiveQueryEvent was introduced in 4.4.0 with inconsistent casing for the event names, which was fixed in 4.5.0. [#7023](https://github.com/parse-community/parse-server/pull/7023). Thanks to [dblythy](https://github.com/dblythy).
### Other Changes
- FIX: Properly handle serverURL and publicServerUrl in Batch requests. [#7049](https://github.com/parse-community/parse-server/pull/7049). Thanks to [Zach Goldberg](https://github.com/ZachGoldberg).
- IMPROVE: Prevent invalid column names (className and length). [#7053](https://github.com/parse-community/parse-server/pull/7053). Thanks to [Diamond Lewis](https://github.com/dplewis).
- IMPROVE: GraphQL: Remove viewer from logout mutation. [#7029](https://github.com/parse-community/parse-server/pull/7029). Thanks to [Antoine Cormouls](https://github.com/Moumouls).
- IMPROVE: GraphQL: Optimize on Relation. [#7044](https://github.com/parse-community/parse-server/pull/7044). Thanks to [Antoine Cormouls](https://github.com/Moumouls).
- NEW: Include sessionToken in onLiveQueryEvent. [#7043](https://github.com/parse-community/parse-server/pull/7043). Thanks to [dblythy](https://github.com/dblythy).
- FIX: Definitions for accountLockout and passwordPolicy. [#7040](https://github.com/parse-community/parse-server/pull/7040). Thanks to [dblythy](https://github.com/dblythy).
- FIX: Fix typo in server definitions for emailVerifyTokenReuseIfValid. [#7037](https://github.com/parse-community/parse-server/pull/7037). Thanks to [dblythy](https://github.com/dblythy).
- SECURITY FIX: LDAP auth stores password in plain text. See [GHSA-4w46-w44m-3jq3](https://github.com/parse-community/parse-server/security/advisories/GHSA-4w46-w44m-3jq3) for more details about the vulnerability and [da905a3](https://github.com/parse-community/parse-server/commit/da905a357d062ab4fea727a21eac231acc2ed92a) for the fix. Thanks to [Fabian Strachanski](https://github.com/fastrde).
- NEW: Reuse tokens if they haven't expired. [#7017](https://github.com/parse-community/parse-server/pull/7017). Thanks to [dblythy](https://github.com/dblythy).
- NEW: Add LDAPS-support to LDAP-Authcontroller. [#7014](https://github.com/parse-community/parse-server/pull/7014). Thanks to [Fabian Strachanski](https://github.com/fastrde).
- FIX: (beforeSave/afterSave): Return value instead of Parse.Op for nested fields. [#7005](https://github.com/parse-community/parse-server/pull/7005). Thanks to [Diamond Lewis](https://github.com/dplewis).
- FIX: (beforeSave): Skip Sanitizing Database results. [#7003](https://github.com/parse-community/parse-server/pull/7003). Thanks to [Diamond Lewis](https://github.com/dplewis).
- FIX: Fix includeAll for querying a Pointer and Pointer array. [#7002](https://github.com/parse-community/parse-server/pull/7002). Thanks to [Corey Baker](https://github.com/cbaker6).
- FIX: Add encryptionKey to src/options/index.js. [#6999](https://github.com/parse-community/parse-server/pull/6999). Thanks to [dblythy](https://github.com/dblythy).
- IMPROVE: Update PostgresStorageAdapter.js. [#6989](https://github.com/parse-community/parse-server/pull/6989). Thanks to [Vitaly Tomilov](https://github.com/vitaly-t).

## 4.4.0
[Full Changelog](https://github.com/parse-community/parse-server/compare/4.3.0...4.4.0)
- IMPROVE: Update PostgresStorageAdapter.js. [#6981](https://github.com/parse-community/parse-server/pull/6981). Thanks to [Vitaly Tomilov](https://github.com/vitaly-t)
- NEW: skipWithMasterKey on Built-In Validator. [#6972](https://github.com/parse-community/parse-server/issues/6972). Thanks to [dblythy](https://github.com/dblythy).
- NEW: Add fileKey rotation to GridFSBucketAdapter. [#6768](https://github.com/parse-community/parse-server/pull/6768). Thanks to [Corey Baker](https://github.com/cbaker6).
- IMPROVE: Remove unused parameter in Cloud Function. [#6969](https://github.com/parse-community/parse-server/issues/6969). Thanks to [Diamond Lewis](https://github.com/dplewis).
- IMPROVE: Validation Handler Update. [#6968](https://github.com/parse-community/parse-server/issues/6968). Thanks to [dblythy](https://github.com/dblythy).
- FIX: (directAccess): Properly handle response status. [#6966](https://github.com/parse-community/parse-server/issues/6966). Thanks to [Diamond Lewis](https://github.com/dplewis).
- FIX: Remove hostnameMaxLen for Mongo URL. [#6693](https://github.com/parse-community/parse-server/issues/6693). Thanks to [markhoward02](https://github.com/markhoward02).
- IMPROVE: Show a message if cloud functions are duplicated. [#6963](https://github.com/parse-community/parse-server/issues/6963). Thanks to [dblythy](https://github.com/dblythy).
- FIX: Pass request.query to afterFind. [#6960](https://github.com/parse-community/parse-server/issues/6960). Thanks to [dblythy](https://github.com/dblythy).
- SECURITY FIX: Patch session vulnerability over Live Query. See [GHSA-2xm2-xj2q-qgpj](https://github.com/parse-community/parse-server/security/advisories/GHSA-2xm2-xj2q-qgpj) for more details about the vulnerability and [78b59fb](https://github.com/parse-community/parse-server/commit/78b59fb26b1c36e3cdbd42ba9fec025003267f58) for the fix. Thanks to [Antonio Davi Macedo Coelho de Castro](https://github.com/davimacedo).
- IMPROVE: LiveQueryEvent Error Logging Improvements. [#6951](https://github.com/parse-community/parse-server/issues/6951). Thanks to [dblythy](https://github.com/dblythy).
- IMPROVE: Include stack in Cloud Code. [#6958](https://github.com/parse-community/parse-server/issues/6958). Thanks to [dblythy](https://github.com/dblythy).
- FIX: (jobs): Add Error Message to JobStatus Failure. [#6954](https://github.com/parse-community/parse-server/issues/6954). Thanks to [Diamond Lewis](https://github.com/dplewis).
- NEW: Create Cloud function afterLiveQueryEvent. [#6859](https://github.com/parse-community/parse-server/issues/6859). Thanks to [dblythy](https://github.com/dblythy).
- FIX: Update vkontakte API to the latest version. [#6944](https://github.com/parse-community/parse-server/issues/6944). Thanks to [Antonio Davi Macedo Coelho de Castro](https://github.com/davimacedo).
- FIX: Use an empty object as default value of options for Google Sign in. [#6844](https://github.com/parse-community/parse-server/issues/6844). Thanks to [Kevin Kuang](https://github.com/kvnkuang).
- FIX: Postgres: prepend className to unique indexes. [#6741](https://github.com/parse-community/parse-server/pull/6741). Thanks to [Corey Baker](https://github.com/cbaker6).
- FIX: GraphQL: Transform input types also on user mutations. [#6934](https://github.com/parse-community/parse-server/pull/6934). Thanks to [Antoine Cormouls](https://github.com/Moumouls).
- FIX: Set objectId into query for Email Validation. [#6930](https://github.com/parse-community/parse-server/pull/6930). Thanks to [Danaru](https://github.com/Danaru87).
- FIX: GraphQL: Optimize queries, fixes some null returns (on object), fix stitched GraphQLUpload. [#6709](https://github.com/parse-community/parse-server/pull/6709). Thanks to [Antoine Cormouls](https://github.com/Moumouls).
- FIX: Do not throw error if user provide a pointer like index onMongo. [#6923](https://github.com/parse-community/parse-server/pull/6923). Thanks to [Antoine Cormouls](https://github.com/Moumouls).
- FIX: Hotfix instagram api. [#6922](https://github.com/parse-community/parse-server/issues/6922). Thanks to [Tim](https://github.com/timination).
- FIX: (directAccess/cloud-code): Pass installationId with LogIn. [#6903](https://github.com/parse-community/parse-server/issues/6903). Thanks to [Diamond Lewis](https://github.com/dplewis).
- FIX: Fix bcrypt binary incompatibility. [#6891](https://github.com/parse-community/parse-server/issues/6891). Thanks to [Manuel Trezza](https://github.com/mtrezza).
- NEW: Keycloak auth adapter. [#6376](https://github.com/parse-community/parse-server/issues/6376). Thanks to [Rhuan](https://github.com/rhuanbarreto).
- IMPROVE: Changed incorrect key name in apple auth adapter tests. [#6861](https://github.com/parse-community/parse-server/issues/6861). Thanks to [Manuel Trezza](https://github.com/mtrezza).
- FIX: Fix mutating beforeSubscribe Query. [#6868](https://github.com/parse-community/parse-server/issues/6868). Thanks to [dblythy](https://github.com/dblythy).
- FIX: Fix beforeLogin for users logging in with AuthData. [#6872](https://github.com/parse-community/parse-server/issues/6872). Thanks to [Kevin Kuang](https://github.com/kvnkuang).
- FIX: Remove Facebook AccountKit auth. [#6870](https://github.com/parse-community/parse-server/issues/6870). Thanks to [Diamond Lewis](https://github.com/dplewis).
- FIX: Updated TOKEN_ISSUER to 'accounts.google.com'. [#6836](https://github.com/parse-community/parse-server/issues/6836). Thanks to [Arjun Vedak](https://github.com/arjun3396).
- IMPROVE: Optimized deletion of class field from schema by using an index if available to do an index scan instead of a collection scan. [#6815](https://github.com/parse-community/parse-server/issues/6815). Thanks to [Manuel Trezza](https://github.com/mtrezza).
- IMPROVE: Enable MongoDB transaction test for MongoDB >= 4.0.4 [#6827](https://github.com/parse-community/parse-server/pull/6827). Thanks to [Manuel](https://github.com/mtrezza).

## 4.3.0
[Full Changelog](https://github.com/parse-community/parse-server/compare/4.2.0...4.3.0)
- PERFORMANCE: Optimizing pointer CLP query decoration done by DatabaseController#addPointerPermissions [#6747](https://github.com/parse-community/parse-server/pull/6747). Thanks to [mess-lelouch](https://github.com/mess-lelouch).
- SECURITY: Fix security breach on GraphQL viewer [78239ac](https://github.com/parse-community/parse-server/commit/78239ac9071167fdf243c55ae4bc9a2c0b0d89aa), [security advisory](https://github.com/parse-community/parse-server/security/advisories/GHSA-236h-rqv8-8q73). Thanks to [Antoine Cormouls](https://github.com/Moumouls).
- FIX: Save context not present if direct access enabled [#6764](https://github.com/parse-community/parse-server/pull/6764). Thanks to [Omair Vaiyani](https://github.com/omairvaiyani).
- NEW: Before Connect + Before Subscribe [#6793](https://github.com/parse-community/parse-server/pull/6793). Thanks to [dblythy](https://github.com/dblythy).
- FIX: Add version to playground to fix CDN [#6804](https://github.com/parse-community/parse-server/pull/6804). Thanks to [Antoine Cormouls](https://github.com/Moumouls).
- NEW (EXPERIMENTAL): Idempotency enforcement for client requests. This deduplicates requests where the client intends to send one request to Parse Server but due to network issues the server receives the request multiple times. **Caution, this is an experimental feature that may not be appropriate for production.** [#6748](https://github.com/parse-community/parse-server/issues/6748). Thanks to [Manuel Trezza](https://github.com/mtrezza).
- FIX: Add production Google Auth Adapter instead of using the development url [#6734](https://github.com/parse-community/parse-server/pull/6734). Thanks to [SebC.](https://github.com/SebC99).
- IMPROVE: Run Prettier JS Again Without requiring () on arrow functions [#6796](https://github.com/parse-community/parse-server/pull/6796). Thanks to [Diamond Lewis](https://github.com/dplewis).
- IMPROVE: Run Prettier JS [#6795](https://github.com/parse-community/parse-server/pull/6795). Thanks to [Diamond Lewis](https://github.com/dplewis).
- IMPROVE: Replace bcrypt with @node-rs/bcrypt [#6794](https://github.com/parse-community/parse-server/pull/6794). Thanks to [LongYinan](https://github.com/Brooooooklyn).
- IMPROVE: Make clear description of anonymous user [#6655](https://github.com/parse-community/parse-server/pull/6655). Thanks to [Jerome De Leon](https://github.com/JeromeDeLeon).
- IMPROVE: Simplify GraphQL merge system to avoid js ref bugs [#6791](https://github.com/parse-community/parse-server/pull/6791). Thanks to [Antoine Cormouls](https://github.com/Moumouls).
- NEW: Pass context in beforeDelete, afterDelete, beforeFind and Parse.Cloud.run [#6666](https://github.com/parse-community/parse-server/pull/6666). Thanks to [yog27ray](https://github.com/yog27ray).
- NEW: Allow passing custom gql schema function to ParseServer#start options [#6762](https://github.com/parse-community/parse-server/pull/6762). Thanks to [Luca](https://github.com/lucatk).
- NEW: Allow custom cors origin header [#6772](https://github.com/parse-community/parse-server/pull/6772). Thanks to [Kevin Yao](https://github.com/kzmeyao).
- FIX: Fix context for cascade-saving and saving existing object [#6735](https://github.com/parse-community/parse-server/pull/6735). Thanks to [Manuel](https://github.com/mtrezza).
- NEW: Add file bucket encryption using fileKey [#6765](https://github.com/parse-community/parse-server/pull/6765). Thanks to [Corey Baker](https://github.com/cbaker6).
- FIX: Removed gaze from dev dependencies and removed not working dev script [#6745](https://github.com/parse-community/parse-server/pull/6745). Thanks to [Vincent Semrau](https://github.com/vince1995).
- IMPROVE: Upgrade graphql-tools to v6 [#6701](https://github.com/parse-community/parse-server/pull/6701). Thanks to [Yaacov Rydzinski](https://github.com/yaacovCR).
- NEW: Support Metadata in GridFSAdapter [#6660](https://github.com/parse-community/parse-server/pull/6660). Thanks to [Diamond Lewis](https://github.com/dplewis).
- NEW: Allow to unset file from graphql [#6651](https://github.com/parse-community/parse-server/pull/6651). Thanks to [Antoine Cormouls](https://github.com/Moumouls).
- NEW: Handle shutdown for RedisCacheAdapter [#6658](https://github.com/parse-community/parse-server/pull/6658). Thanks to [promisenxu](https://github.com/promisenxu).
- FIX: Fix explain on user class [#6650](https://github.com/parse-community/parse-server/pull/6650). Thanks to [Manuel](https://github.com/mtrezza).
- FIX: Fix read preference for aggregate [#6585](https://github.com/parse-community/parse-server/pull/6585). Thanks to [Manuel](https://github.com/mtrezza).
- NEW: Add context to Parse.Object.save [#6626](https://github.com/parse-community/parse-server/pull/6626). Thanks to [Manuel](https://github.com/mtrezza).
- NEW: Adding ssl config params to Postgres URI [#6580](https://github.com/parse-community/parse-server/pull/6580). Thanks to [Corey Baker](https://github.com/cbaker6).
- FIX: Travis postgres update: removing unnecessary start of mongo-runner [#6594](https://github.com/parse-community/parse-server/pull/6594). Thanks to [Corey Baker](https://github.com/cbaker6).
- FIX: ObjectId size for Pointer in Postgres [#6619](https://github.com/parse-community/parse-server/pull/6619). Thanks to [Corey Baker](https://github.com/cbaker6).
- IMPROVE: Improve a test case [#6629](https://github.com/parse-community/parse-server/pull/6629). Thanks to [Gordon Sun](https://github.com/sunshineo).
- NEW: Allow to resolve automatically Parse Type fields from Custom Schema [#6562](https://github.com/parse-community/parse-server/pull/6562). Thanks to [Antoine Cormouls](https://github.com/Moumouls).
- FIX: Remove wrong console log in test [#6627](https://github.com/parse-community/parse-server/pull/6627). Thanks to [Gordon Sun](https://github.com/sunshineo).
- IMPROVE: Graphql tools v5 [#6611](https://github.com/parse-community/parse-server/pull/6611). Thanks to [Yaacov Rydzinski](https://github.com/yaacovCR).
- FIX: Catch JSON.parse and return 403 properly [#6589](https://github.com/parse-community/parse-server/pull/6589). Thanks to [Gordon Sun](https://github.com/sunshineo).
- PERFORMANCE: Allow covering relation queries with minimal index [#6581](https://github.com/parse-community/parse-server/pull/6581). Thanks to [Noah Silas](https://github.com/noahsilas).
- FIX: Fix Postgres group aggregation [#6522](https://github.com/parse-community/parse-server/pull/6522). Thanks to [Siddharth Ramesh](https://github.com/srameshr).
- NEW: Allow set user mapped from JWT directly on request [#6411](https://github.com/parse-community/parse-server/pull/6411). Thanks to [Gordon Sun](https://github.com/sunshineo).

## 4.2.0
[Full Changelog](https://github.com/parse-community/parse-server/compare/4.1.0...4.2.0)

__BREAKING CHANGES:__
- CHANGE: The Sign-In with Apple authentication adapter parameter `client_id` has been changed to `clientId`. If using the Apple authentication adapter, this change requires to update the Parse Server configuration accordingly. See [#6523](https://github.com/parse-community/parse-server/pull/6523) for details.
___
- UPGRADE: Parse JS SDK to 2.12.0 [#6548](https://github.com/parse-community/parse-server/pull/6548)
- NEW: Support Group aggregation on multiple columns for Postgres [#6483](https://github.com/parse-community/parse-server/pull/6483). Thanks to [Siddharth Ramesh](https://github.com/srameshr).
- FIX: Improve test reliability by instructing Travis to only install one version of Postgres [#6490](https://github.com/parse-community/parse-server/pull/6490). Thanks to
[Corey Baker](https://github.com/cbaker6).
- FIX: Unknown type bug on overloaded types [#6494](https://github.com/parse-community/parse-server/pull/6494). Thanks to [Antoine Cormouls](https://github.com/Moumouls).
- FIX: Improve reliability of 'SignIn with AppleID' [#6416](https://github.com/parse-community/parse-server/pull/6416). Thanks to [Andy King](https://github.com/andrewking0207).
- FIX: Improve Travis reliability by separating Postgres & Mongo scripts [#6505](https://github.com/parse-community/parse-server/pull/6505). Thanks to
[Corey Baker](https://github.com/cbaker6).
- NEW: Apple SignIn support for multiple IDs [#6523](https://github.com/parse-community/parse-server/pull/6523). Thanks to [UnderratedDev](https://github.com/UnderratedDev).
- NEW: Add support for new Instagram API [#6398](https://github.com/parse-community/parse-server/pull/6398). Thanks to [Maravilho Singa](https://github.com/maravilhosinga).
- FIX: Updating Postgres/Postgis Call and Postgis to 3.0 [#6528](https://github.com/parse-community/parse-server/pull/6528). Thanks to
[Corey Baker](https://github.com/cbaker6).
- FIX: enableExpressErrorHandler logic [#6423](https://github.com/parse-community/parse-server/pull/6423). Thanks to [Nikolay Andryukhin](https://github.com/hybeats).
- FIX: Change Order Enum Strategy for GraphQL [#6515](https://github.com/parse-community/parse-server/pull/6515). Thanks to [Antoine Cormouls](https://github.com/Moumouls).
- FIX: Switch ACL to Relay Global Id for GraphQL [#6495](https://github.com/parse-community/parse-server/pull/6495). Thanks to [Antoine Cormouls](https://github.com/Moumouls).
- FIX: Handle keys for pointer fields properly for GraphQL [#6499](https://github.com/parse-community/parse-server/pull/6499). Thanks to [Antoine Cormouls](https://github.com/Moumouls).
- FIX: GraphQL file mutation [#6507](https://github.com/parse-community/parse-server/pull/6507). Thanks to [Antoine Cormouls](https://github.com/Moumouls).
- FIX: Aggregate geoNear with date query [#6540](https://github.com/parse-community/parse-server/pull/6540). Thanks to [Manuel](https://github.com/mtrezza).
- NEW: Add file triggers and file meta data [#6344](https://github.com/parse-community/parse-server/pull/6344). Thanks to [stevestencil](https://github.com/stevestencil).
- FIX: Improve local testing of postgres [#6531](https://github.com/parse-community/parse-server/pull/6531). Thanks to
[Corey Baker](https://github.com/cbaker6).
- NEW: Case insensitive username and email indexing and query planning for Postgres [#6506](https://github.com/parse-community/parse-server/issues/6441). Thanks to
[Corey Baker](https://github.com/cbaker6).

## 4.1.0
[Full Changelog](https://github.com/parse-community/parse-server/compare/4.0.2...4.1.0)

_SECURITY RELEASE_: see [advisory](https://github.com/parse-community/parse-server/security/advisories/GHSA-h4mf-75hf-67w4) for details
- SECURITY FIX: Patch Regex vulnerabilities. See [3a3a5ee](https://github.com/parse-community/parse-server/commit/3a3a5eee5ffa48da1352423312cb767de14de269). Special thanks to [W0lfw00d](https://github.com/W0lfw00d) for identifying and [responsibly reporting](https://github.com/parse-community/parse-server/blob/master/SECURITY.md) the vulnerability. Thanks to [Antonio Davi Macedo Coelho de Castro](https://github.com/davimacedo) for the speedy fix.

## 4.0.2
[Full Changelog](https://github.com/parse-community/parse-server/compare/4.0.1...4.0.2)

__BREAKING CHANGES:__
1. Remove Support for Mongo 3.2 & 3.4. The new minimum supported version is Mongo 3.6.
2. Change username and email validation to be case insensitive. This change should be transparent in most use cases. The validation behavior should now behave 'as expected'. See [#5634](https://github.com/parse-community/parse-server/pull/5634) for details.

> __Special Note on Upgrading to Parse Server 4.0.0 and above__
>
> In addition to the breaking changes noted above, [#5634](https://github.com/parse-community/parse-server/pull/5634) introduces a two new case insensitive indexes on the `User` collection. Special care should be taken when upgrading to this version to ensure that:
>
> 1. The new indexes can be successfully created (see issue [#6465](https://github.com/parse-community/parse-server/issues/6465) for details on a potential issue for your installation).
>
> 2. Care is taken ensure that there is adequate compute capacity to create the index in the background while still servicing requests.

- FIX: attempt to get travis to deploy to npmjs again. See [#6475](https://github.com/parse-community/parse-server/pull/6457). Thanks to [Arthur Cinader](https://github.com/acinader).

## 4.0.1
[Full Changelog](https://github.com/parse-community/parse-server/compare/4.0.0...4.0.1)
- FIX: correct 'new' travis config to properly deploy.  See [#6452](https://github.com/parse-community/parse-server/pull/6452). Thanks to [Arthur Cinader](https://github.com/acinader).
- FIX: Better message on not allowed to protect default fields. See [#6439](https://github.com/parse-community/parse-server/pull/6439).Thanks to [Old Grandpa](https://github.com/BufferUnderflower)

## 4.0.0
[Full Changelog](https://github.com/parse-community/parse-server/compare/3.10.0...4.0.0)

> __Special Note on Upgrading to Parse Server 4.0.0 and above__
>
> In addition to the breaking changes noted below, [#5634](https://github.com/parse-community/parse-server/pull/5634) introduces a two new case insensitive indexes on the `User` collection. Special care should be taken when upgrading to this version to ensure that:
>
> 1. The new indexes can be successfully created (see issue [#6465](https://github.com/parse-community/parse-server/issues/6465) for details on a potential issue for your installation).
>
> 2. Care is taken ensure that there is adequate compute capacity to create the index in the background while still servicing requests.

- NEW: add hint option to Parse.Query [#6322](https://github.com/parse-community/parse-server/pull/6322). Thanks to [Steve Stencil](https://github.com/stevestencil)
- FIX: CLP objectId size validation fix [#6332](https://github.com/parse-community/parse-server/pull/6332). Thanks to [Old Grandpa](https://github.com/BufferUnderflower)
- FIX: Add volumes to Docker command [#6356](https://github.com/parse-community/parse-server/pull/6356). Thanks to [Kasra Bigdeli](https://github.com/githubsaturn)
- NEW: GraphQL 3rd Party LoginWith Support [#6371](https://github.com/parse-community/parse-server/pull/6371). Thanks to [Antoine Cormouls](https://github.com/Moumouls)
- FIX: GraphQL Geo Queries [#6363](https://github.com/parse-community/parse-server/pull/6363). Thanks to [Antoine Cormouls](https://github.com/Moumouls)
- NEW: GraphQL Nested File Upload [#6372](https://github.com/parse-community/parse-server/pull/6372). Thanks to [Antoine Cormouls](https://github.com/Moumouls)
- NEW: Granular CLP pointer permissions [#6352](https://github.com/parse-community/parse-server/pull/6352). Thanks to [Old Grandpa](https://github.com/BufferUnderflower)
- FIX: Add missing colon for customPages [#6393](https://github.com/parse-community/parse-server/pull/6393). Thanks to [Jerome De Leon](https://github.com/JeromeDeLeon)
- NEW: `afterLogin` cloud code hook [#6387](https://github.com/parse-community/parse-server/pull/6387). Thanks to [David Corona](https://github.com/davesters)
- FIX: __BREAKING CHANGE__ Prevent new usernames or emails that clash with existing users' email or username if it only differs by case.  For example, don't allow a new user with the name 'Jane' if we already have a user 'jane'. [#5634](https://github.com/parse-community/parse-server/pull/5634). Thanks to [Arthur Cinader](https://github.com/acinader)
- FIX: Support Travis CI V2. [#6414](https://github.com/parse-community/parse-server/pull/6414). Thanks to [Diamond Lewis](https://github.com/dplewis)
- FIX: Prevent crashing on websocket error. [#6418](https://github.com/parse-community/parse-server/pull/6418). Thanks to [Diamond Lewis](https://github.com/dplewis)
- NEW: Allow protectedFields for Authenticated users and Public. [$6415](https://github.com/parse-community/parse-server/pull/6415). Thanks to [Old Grandpa](https://github.com/BufferUnderflower)
- FIX: Correct bug in determining GraphQL pointer errors when mutating. [#6413](https://github.com/parse-community/parse-server/pull/6431). Thanks to [Antoine Cormouls](https://github.com/Moumouls)
- NEW: Allow true GraphQL Schema Customization. [#6360](https://github.com/parse-community/parse-server/pull/6360). Thanks to [Antoine Cormouls](https://github.com/Moumouls)
- __BREAKING CHANGE__: Remove Support for Mongo version < 3.6 [#6445](https://github.com/parse-community/parse-server/pull/6445). Thanks to [Arthur Cinader](https://github.com/acinader)

## 3.10.0
[Full Changelog](https://github.com/parse-community/parse-server/compare/3.9.0...3.10.0)
- FIX: correct and cover ordering queries in GraphQL [#6316](https://github.com/parse-community/parse-server/pull/6316).  Thanks to [Antonio Davi Macedo Coelho de Castro](https://github.com/davimacedo)
- NEW: GraphQL support for reset password email [#6301](https://github.com/parse-community/parse-server/pull/6301). Thanks to [Antoine Cormouls](https://github.com/Moumouls)
- FIX: Add default limit to GraphQL fetch [#6304](https://github.com/parse-community/parse-server/pull/6304). Thanks to [Antoine Cormouls](https://github.com/Moumouls)
- DOCS: use bash syntax highlighting [#6302](https://github.com/parse-community/parse-server/pull/6302). Thanks to [Jerome De Leon](https://github.com/JeromeDeLeon)
- NEW: Add max log file option [#6296](https://github.com/parse-community/parse-server/pull/6296). Thanks to [Diamond Lewis](https://github.com/dplewis)
- NEW: support user supplied objectId [#6101](https://github.com/parse-community/parse-server/pull/6101). Thanks to [Ruhan](https://github.com/rhuanbarretos)
- FIX: Add missing encodeURIComponent on username [#6278](https://github.com/parse-community/parse-server/pull/6278). Thanks to [Christopher Brookes](https://github.com/Klaitos)
- NEW: update  PostgresStorageAdapter.js to use async/await [#6275](https://github.com/parse-community/parse-server/pull/6275). Thanks to [Vitaly Tomilov](https://github.com/vitaly-t)
- NEW: Support required fields on output type for GraphQL [#6279](https://github.com/parse-community/parse-server/pull/6279). Thanks to [Antoine Cormouls](https://github.com/Moumouls)
- NEW: Support required fields for GraphQL [#6271](https://github.com/parse-community/parse-server/pull/6279). Thanks to [Antoine Cormouls](https://github.com/Moumouls)
- CHANGE: use mongodb 3.3.5 [#6263](https://github.com/parse-community/parse-server/pull/6263). Thanks to [Diamond Lewis](https://github.com/dplewis)
- NEW: GraphQL: DX Relational Where Query [#6255](https://github.com/parse-community/parse-server/pull/6255). Thanks to [Antoine Cormouls](https://github.com/Moumouls)
- CHANGE: test against Postgres 11 [#6260](https://github.com/parse-community/parse-server/pull/6260). Thanks to [Diamond Lewis](https://github.com/dplewis)
- CHANGE: test against Postgres 11 [#6260](https://github.com/parse-community/parse-server/pull/6260). Thanks to [Diamond Lewis](https://github.com/dplewis)
- NEW: GraphQL alias for mutations in classConfigs [#6258](https://github.com/parse-community/parse-server/pull/6258). Thanks to [Old Grandpa](https://github.com/BufferUnderflower)
- NEW: GraphQL classConfig query alias [#6257](https://github.com/parse-community/parse-server/pull/6257). Thanks to [Old Grandpa](https://github.com/BufferUnderflower)
- NEW: Allow validateFilename to return a string or Parse Error [#6246](https://github.com/parse-community/parse-server/pull/6246). Thanks to [Mike Patnode](https://github.com/mpatnode)
- NEW: Relay Spec [#6089](https://github.com/parse-community/parse-server/pull/6089). Thanks to [Antonio Davi Macedo Coelho de Castro](https://github.com/davimacedo)
- CHANGE: Set default ACL for GraphQL [#6249](https://github.com/parse-community/parse-server/pull/6249). Thanks to [Antoine Cormouls](https://github.com/Moumouls)
- NEW: LDAP auth Adapter [#6226](https://github.com/parse-community/parse-server/pull/6226). Thanks to [Julian Dax](https://github.com/brodo)
- FIX: improve beforeFind to include Query info [#6237](https://github.com/parse-community/parse-server/pull/6237). Thanks to [Diamond Lewis](https://github.com/dplewis)
- FIX: improve websocket error handling [#6230](https://github.com/parse-community/parse-server/pull/6230). Thanks to [Diamond Lewis](https://github.com/dplewis)
- NEW: addition of an afterLogout trigger [#6217](https://github.com/parse-community/parse-server/pull/6217). Thanks to [Diamond Lewis](https://github.com/dplewis)
- FIX: Initialize default logger [#6186](https://github.com/parse-community/parse-server/pull/6186). Thanks to [Diamond Lewis](https://github.com/dplewis)
- NEW: Add funding link [#6192](https://github.com/parse-community/parse-server/pull/6192 ). Thanks to [Tom Fox](https://github.com/TomWFox)
- FIX: installationId on LiveQuery connect [#6180](https://github.com/parse-community/parse-server/pull/6180). Thanks to [Diamond Lewis](https://github.com/dplewis)
- NEW: Add exposing port in docker container [#6165](https://github.com/parse-community/parse-server/pull/6165). Thanks to [Priyash Patil](https://github.com/priyashpatil)
- NEW: Support Google Play Games Service [#6147](https://github.com/parse-community/parse-server/pull/6147). Thanks to [Diamond Lewis](https://github.com/dplewis)
- DOC: Throw error when setting authData to null [#6154](https://github.com/parse-community/parse-server/pull/6154). Thanks to [Manuel](https://github.com/mtrezza)
- CHANGE: Move filename validation out of the Router and into the FilesAdaptor [#6157](https://github.com/parse-community/parse-server/pull/6157). Thanks to [Mike Patnode](https://github.com/mpatnode)
- NEW: Added warning for special URL sensitive characters for appId [#6159](https://github.com/parse-community/parse-server/pull/6159). Thanks to [Saimoom Safayet Akash](https://github.com/saimoomsafayet)
- NEW: Support Apple Game Center Auth [#6143](https://github.com/parse-community/parse-server/pull/6143). Thanks to [Diamond Lewis](https://github.com/dplewis)
- CHANGE: test with Node 12 [#6133](https://github.com/parse-community/parse-server/pull/6133). Thanks to [Arthur Cinader](https://github.com/acinader)
- FIX: prevent after find from firing when saving objects [#6127](https://github.com/parse-community/parse-server/pull/6127). Thanks to [Diamond Lewis](https://github.com/dplewis)
- FIX: GraphQL Mutations not returning updated information [6130](https://github.com/parse-community/parse-server/pull/6130). Thanks to [Omair Vaiyani](https://github.com/omairvaiyani)
- CHANGE: Cleanup Schema cache per request [#6216](https://github.com/parse-community/parse-server/pull/6216). Thanks to [Diamond Lewis](https://github.com/dplewis)
- DOC: Improve installation instructions [#6120](https://github.com/parse-community/parse-server/pull/6120). Thanks to [Andres Galante](https://github.com/andresgalante)
- DOC: add code formatting to contributing guidelines [#6119](https://github.com/parse-community/parse-server/pull/6119). Thanks to [Andres Galante](https://github.com/andresgalante)
- NEW: Add GraphQL ACL Type + Input [#5957](https://github.com/parse-community/parse-server/pull/5957). Thanks to [Antoine Cormouls](https://github.com/Moumouls)
- CHANGE: replace public key [#6099](https://github.com/parse-community/parse-server/pull/6099). Thanks to [Arthur Cinader](https://github.com/acinader)
- NEW: Support microsoft authentication in GraphQL [#6051](https://github.com/parse-community/parse-server/pull/6051). Thanks to [Alann Maulana](https://github.com/alann-maulana)
- NEW: Install parse-server 3.9.0 instead of 2.2 [#6069](https://github.com/parse-community/parse-server/pull/6069). Thanks to [Julian Dax](https://github.com/brodo)
- NEW: Use #!/bin/bash instead of #!/bin/sh [#6062](https://github.com/parse-community/parse-server/pull/6062). Thanks to [Julian Dax](https://github.com/brodo)
- DOC: Update GraphQL readme section [#6030](https://github.com/parse-community/parse-server/pull/6030). Thanks to [Antonio Davi Macedo Coelho de Castro](https://github.com/davimacedo)

## 3.9.0
[Full Changelog](https://github.com/parse-community/parse-server/compare/3.8.0...3.9.0)
- NEW: Add allowHeaders to Options [#6044](https://github.com/parse-community/parse-server/pull/6044). Thanks to [Omair Vaiyani](https://github.com/omairvaiyani)
- CHANGE: Introduce ReadOptionsInput to GraphQL API [#6030](https://github.com/parse-community/parse-server/pull/6030). Thanks to [Antonio Davi Macedo Coelho de Castro](https://github.com/davimacedo)
- NEW: Stream video with GridFSBucketAdapter (implements byte-range requests) [#6028](https://github.com/parse-community/parse-server/pull/6028). Thanks to [Diamond Lewis](https://github.com/dplewis)
- FIX: Aggregate not matching null values [#6043](https://github.com/parse-community/parse-server/pull/6043). Thanks to [Antonio Davi Macedo Coelho de Castro](https://github.com/davimacedo)
- CHANGE: Improve callCloudCode mutation to receive a CloudCodeFunction enum instead of a String in the GraphQL API [#6029](https://github.com/parse-community/parse-server/pull/6029). Thanks to [Antonio Davi Macedo Coelho de Castro](https://github.com/davimacedo)
- TEST: Add more tests to transactions [#6022](https://github.com/parse-community/parse-server/pull/6022). Thanks to [Antonio Davi Macedo Coelho de Castro](https://github.com/davimacedo)
- CHANGE: Pointer constraint input type as ID in the GraphQL API [#6020](https://github.com/parse-community/parse-server/pull/6020). Thanks to [Douglas Muraoka](https://github.com/douglasmuraoka)
- CHANGE: Remove underline from operators of the GraphQL API [#6024](https://github.com/parse-community/parse-server/pull/6024). Thanks to [Antonio Davi Macedo Coelho de Castro](https://github.com/davimacedo)
- FIX: Make method async as expected in usage [#6025](https://github.com/parse-community/parse-server/pull/6025). Thanks to [Omair Vaiyani](https://github.com/omairvaiyani)
- DOC: Added breaking change note to 3.8 release [#6023](https://github.com/parse-community/parse-server/pull/6023). Thanks to [Manuel](https://github.com/mtrezza)
- NEW: Added support for line auth [#6007](https://github.com/parse-community/parse-server/pull/6007). Thanks to [Saimoom Safayet Akash](https://github.com/saimoomsafayet)
- FIX: Fix aggregate group id [#5994](https://github.com/parse-community/parse-server/pull/5994). Thanks to [Antonio Davi Macedo Coelho de Castro](https://github.com/davimacedo)
- CHANGE: Schema operations instead of generic operations in the GraphQL API [#5993](https://github.com/parse-community/parse-server/pull/5993). Thanks to [Antonio Davi Macedo Coelho de Castro](https://github.com/davimacedo)
- DOC: Fix changelog formatting[#6009](https://github.com/parse-community/parse-server/pull/6009). Thanks to [Tom Fox](https://github.com/TomWFox)
- CHANGE: Rename objectId to id in the GraphQL API [#5985](https://github.com/parse-community/parse-server/pull/5985). Thanks to [Douglas Muraoka](https://github.com/douglasmuraoka)
- FIX: Fix beforeLogin trigger when user has a file [#6001](https://github.com/parse-community/parse-server/pull/6001). Thanks to [Antonio Davi Macedo Coelho de Castro](https://github.com/davimacedo)
- DOC: Update GraphQL Docs with the latest changes [#5980](https://github.com/parse-community/parse-server/pull/5980). Thanks to [Antonio Davi Macedo Coelho de Castro](https://github.com/davimacedo)

## 3.8.0
[Full Changelog](https://github.com/parse-community/parse-server/compare/3.7.2...3.8.0)
- NEW:  Protected fields pointer-permissions support [#5951](https://github.com/parse-community/parse-server/pull/5951).  Thanks to [Dobbias Nan](https://github.com/Dobbias)
- NEW: GraphQL DX: Relation/Pointer [#5946](https://github.com/parse-community/parse-server/pull/5946).  Thanks to [Antoine Cormouls](https://github.com/Moumouls)
- NEW: Master Key Only Config Properties [#5953](https://github.com/parse-community/parse-server/pull/5954). Thanks to [Manuel](https://github.com/mtrezza)
- FIX: Better validation when creating a Relation fields [#5922](https://github.com/parse-community/parse-server/pull/5922).  Thanks to [Lucas Alencar](https://github.com/alencarlucas)
- NEW: enable GraphQL file upload [#5944](https://github.com/parse-community/parse-server/pull/5944). Thanks to [Antonio Davi Macedo Coelho de Castro](https://github.com/davimacedo)
- NEW: Handle shutdown on grid adapters  [#5943](https://github.com/parse-community/parse-server/pull/5943).  Thanks to [Antonio Davi Macedo Coelho de Castro](https://github.com/davimacedo)
- NEW: Fix GraphQL max upload size [#5940](https://github.com/parse-community/parse-server/pull/5940). Thanks to [Antonio Davi Macedo Coelho de Castro](https://github.com/davimacedo)
- FIX: Remove Buffer() deprecation notice [#5942](https://github.com/parse-community/parse-server/pull/5942).  Thanks to [Antonio Davi Macedo Coelho de Castro](https://github.com/davimacedo)
- FIX: Remove MongoDB unified topology deprecation notice from the grid adapter [#5941](https://github.com/parse-community/parse-server/pull/5941).  Thanks to [Antonio Davi Macedo Coelho de Castro](https://github.com/davimacedo)
- NEW: add callback for serverCloseComplete [#5937](https://github.com/parse-community/parse-server/pull/5937). Thanks to [Diamond Lewis](https://github.com/dplewis)
- DOCS: Add Cloud Code guide to README [#5936](https://github.com/parse-community/parse-server/pull/5936).  Thanks to [Diamond Lewis](https://github.com/dplewis)
- NEW: Remove nested operations from GraphQL API [#5931](https://github.com/parse-community/parse-server/pull/5931).  Thanks to [Antonio Davi Macedo Coelho de Castro](https://github.com/davimacedo)
- NEW: Improve Live Query Monitoring [#5927](https://github.com/parse-community/parse-server/pull/5927).  Thanks to [Diamond Lewis](https://github.com/dplewis)
- FIX: GraphQL: Fix undefined Array [#5296](https://github.com/parse-community/parse-server/pull/5926). Thanks to [Antoine Cormouls](https://github.com/Moumouls)
- NEW: Added array support for pointer-permissions [#5921](https://github.com/parse-community/parse-server/pull/5921).  Thanks to [Dobbias Nan](https://github.com/Dobbias)
- GraphQL: Renaming Types/Inputs [#5921](https://github.com/parse-community/parse-server/pull/5921). Thanks to [Antoine Cormouls](https://github.com/Moumouls)
- FIX: Lint no-prototype-builtins [#5920](https://github.com/parse-community/parse-server/pull/5920). Thanks to [Diamond Lewis](https://github.com/dplewis)
- GraphQL: Inline Fragment on Array Fields [#5908](https://github.com/parse-community/parse-server/pull/5908). Thanks to [Antoine Cormouls](https://github.com/Moumouls)
- DOCS: Add instructions to launch a compatible Docker Postgres [](). Thanks to [Antoine Cormouls](https://github.com/Moumouls)
- Fix: Undefined dot notation in matchKeyInQuery [#5917](https://github.com/parse-community/parse-server/pull/5917). Thanks to [Diamond Lewis](https://github.com/dplewis)
- Fix: Logger print JSON and Numbers [#5916](https://github.com/parse-community/parse-server/pull/5916). Thanks to [Diamond Lewis](https://github.com/dplewis)
- GraphQL: Return specific Type on specific Mutation [#5893](https://github.com/parse-community/parse-server/pull/5893). Thanks to [Antoine Cormouls](https://github.com/Moumouls)
- FIX: Apple sign-in authAdapter [#5891](https://github.com/parse-community/parse-server/pull/5891). Thanks to [SebC](https://github.com/SebC99).
- DOCS: Add GraphQL beta notice [#5886](https://github.com/parse-community/parse-server/pull/5886). Thanks to [Antonio Davi Macedo Coelho de Castro](https://github.com/davimacedo)
- GraphQL: Remove "password" output field from _User class [#5889](https://github.com/parse-community/parse-server/pull/5889). Thanks to [Douglas Muraoka](https://github.com/douglasmuraoka)
- GraphQL: Object constraints [#5715](https://github.com/parse-community/parse-server/pull/5715). Thanks to [Douglas Muraoka](https://github.com/douglasmuraoka)
- DOCS: README top section overhaul + add sponsors [#5876](https://github.com/parse-community/parse-server/pull/5876). Thanks to [Tom Fox](https://github.com/TomWFox)
- FIX: Return a Promise from classUpdate method [#5877](https://github.com/parse-community/parse-server/pull/5877). Thanks to [Lucas Alencar](https://github.com/alencarlucas)
- FIX: Use UTC Month in aggregate tests [#5879](https://github.com/parse-community/parse-server/pull/5879). Thanks to [Antonio Davi Macedo Coelho de Castro](https://github.com/davimacedo)
- FIX: Transaction was aborting before all promises have either resolved or rejected [#5878](https://github.com/parse-community/parse-server/pull/5878). Thanks to [Antonio Davi Macedo Coelho de Castro](https://github.com/davimacedo)
- NEW: Use transactions for batch operation [#5849](https://github.com/parse-community/parse-server/pull/5849). Thanks to [Antonio Davi Macedo Coelho de Castro](https://github.com/davimacedo)

### Breaking Changes
- If you are running Parse Server on top of a MongoDB deployment which does not fit the [Retryable Writes Requirements](https://docs.mongodb.com/manual/core/retryable-writes/#prerequisites), you will have to add `retryWrites=false` to your connection string in order to upgrade to Parse Server 3.8.

## 3.7.2
[Full Changelog](https://github.com/parse-community/parse-server/compare/3.7.1...3.7.2)

- FIX: Live Query was failing on release 3.7.1

## 3.7.1
[Full Changelog](https://github.com/parse-community/parse-server/compare/3.7.0...3.7.1)

- FIX: Missing APN module
- FIX: Set falsy values as default to schema fields [#5868](https://github.com/parse-community/parse-server/pull/5868), thanks to [Lucas Alencar](https://github.com/alencarlucas)
- NEW: Implement WebSocketServer Adapter [#5866](https://github.com/parse-community/parse-server/pull/5866), thanks to [Diamond Lewis](https://github.com/dplewis)

## 3.7.0
[Full Changelog](https://github.com/parse-community/parse-server/compare/3.6.0...3.7.0)

- FIX: Prevent linkWith sessionToken from generating new session [#5801](https://github.com/parse-community/parse-server/pull/5801), thanks to [Diamond Lewis](https://github.com/dplewis)
- GraphQL: Improve session token error messages [#5753](https://github.com/parse-community/parse-server/pull/5753), thanks to [Douglas Muraoka](https://github.com/douglasmuraoka)
- NEW: GraphQL { functions { call } } generic mutation [#5818](https://github.com/parse-community/parse-server/pull/5818), thanks to [Antonio Davi Macedo Coelho de Castro](https://github.com/davimacedo)
- NEW: GraphQL Custom Schema [#5821](https://github.com/parse-community/parse-server/pull/5821), thanks to [Antonio Davi Macedo Coelho de Castro](https://github.com/davimacedo)
- NEW: GraphQL custom schema on CLI [#5828](https://github.com/parse-community/parse-server/pull/5828), thanks to [Antonio Davi Macedo Coelho de Castro](https://github.com/davimacedo)
- NEW: GraphQL @mock directive [#5836](https://github.com/parse-community/parse-server/pull/5836), thanks to [Antonio Davi Macedo Coelho de Castro](https://github.com/davimacedo)
- FIX: GraphQL _or operator not working [#5840](https://github.com/parse-community/parse-server/pull/5840), thanks to [Antonio Davi Macedo Coelho de Castro](https://github.com/davimacedo)
- NEW: Add "count" to CLP initial value [#5841](https://github.com/parse-community/parse-server/pull/5841), thanks to [Douglas Muraoka](https://github.com/douglasmuraoka)
- NEW: Add ability to alter the response from the after save trigger [#5814](https://github.com/parse-community/parse-server/pull/5814), thanks to [BrunoMaurice](https://github.com/brunoMaurice)
- FIX: Cache apple public key for the case it fails to fetch again [#5848](https://github.com/parse-community/parse-server/pull/5848), thanks to [Antonio Davi Macedo Coelho de Castro](https://github.com/davimacedo)
- NEW: GraphQL Configuration Options [#5782](https://github.com/parse-community/parse-server/pull/5782), thanks to [Omair Vaiyani](https://github.com/omairvaiyani)
- NEW: Required fields and default values [#5835](https://github.com/parse-community/parse-server/pull/5835), thanks to [Antonio Davi Macedo Coelho de Castro](https://github.com/davimacedo)
- FIX: Postgres safely escape strings in nested objects [#5855](https://github.com/parse-community/parse-server/pull/5855), thanks to [Diamond Lewis](https://github.com/dplewis)
- NEW: Support PhantAuth authentication [#5850](https://github.com/parse-community/parse-server/pull/5850), thanks to [Ivan SZKIBA](https://github.com/szkiba)
- FIX: Remove uws package [#5860](https://github.com/parse-community/parse-server/pull/5860), thanks to [Zeal Murapa](https://github.com/GoGross)

## 3.6.0
[Full Changelog](https://github.com/parse-community/parse-server/compare/3.5.0...3.6.0)

- SECURITY FIX: Address [Security Advisory](https://github.com/parse-community/parse-server/security/advisories/GHSA-8w3j-g983-8jh5) of a potential [Enumeration Attack](https://www.owasp.org/index.php/Testing_for_User_Enumeration_and_Guessable_User_Account_(OWASP-AT-002)#Description_of_the_Issue) [73b0f9a](https://github.com/parse-community/parse-server/commit/73b0f9a339b81f5d757725dc557955a7b670a3ec), big thanks to [Fabian Strachanski](https://github.com/fastrde) for identifying the problem, creating a fix and following the [vulnerability disclosure guidelines](https://github.com/parse-community/parse-server/blob/master/SECURITY.md#parse-community-vulnerability-disclosure-program)
- NEW: Added rest option: excludeKeys [#5737](https://github.com/parse-community/parse-server/pull/5737), thanks to [Raschid J.F. Rafeally](https://github.com/RaschidJFR)
- FIX: LiveQuery create event with fields [#5790](https://github.com/parse-community/parse-server/pull/5790), thanks to [Diamond Lewis](https://github.com/dplewis)
- FIX: Generate sessionToken with linkWith [#5799](https://github.com/parse-community/parse-server/pull/5799), thanks to [Diamond Lewis](https://github.com/dplewis)

## 3.5.0
[Full Changelog](https://github.com/parse-community/parse-server/compare/3.4.4...3.5.0)

- NEW: GraphQL Support [#5674](https://github.com/parse-community/parse-server/pull/5674), thanks to [Antonio Davi Macedo Coelho de Castro](https://github.com/davimacedo)

[GraphQL Guide](https://github.com/parse-community/parse-server#graphql)

- NEW: Sign in with Apple [#5694](https://github.com/parse-community/parse-server/pull/5694), thanks to [Diamond Lewis](https://github.com/dplewis)
- NEW: AppSecret to Facebook Auth [#5695](https://github.com/parse-community/parse-server/pull/5695), thanks to [Diamond Lewis](https://github.com/dplewis)
- NEW: Postgres: Regex support foreign characters [#5598](https://github.com/parse-community/parse-server/pull/5598), thanks to [Jeff Gu Kang](https://github.com/JeffGuKang)
- FIX: Winston Logger string interpolation [#5729](https://github.com/parse-community/parse-server/pull/5729), thanks to [Diamond Lewis](https://github.com/dplewis)

## 3.4.4
[Full Changelog](https://github.com/parse-community/parse-server/compare/3.4.3...3.4.4)

Fix: Commit changes

## 3.4.3
[Full Changelog](https://github.com/parse-community/parse-server/compare/3.4.2...3.4.3)

Fix: Use changes in master to travis configuration to enable pushing to npm and gh_pages.  See diff for details.

## 3.4.2
[Full Changelog](https://github.com/parse-community/parse-server/compare/3.4.1...3.4.2)

Fix: In my haste to get a [Security Fix](https://github.com/parse-community/parse-server/security/advisories/GHSA-2479-qvv7-47qq) out, I added [8709daf](https://github.com/parse-community/parse-server/commit/8709daf698ea69b59268cb66f0f7cee75b52daa5) to master instead of to 3.4.1.  This commit fixes that.  [Arthur Cinader](https://github.com/acinader)

## 3.4.1
[Full Changelog](https://github.com/parse-community/parse-server/compare/3.4.0...3.4.1)

Security Fix: see Advisory: [GHSA-2479-qvv7-47q](https://github.com/parse-community/parse-server/security/advisories/GHSA-2479-qvv7-47qq) for details [8709daf](https://github.com/parse-community/parse-server/commit/8709daf698ea69b59268cb66f0f7cee75b52daa5). Big thanks to: [Benjamin Simonsson](https://github.com/BenniPlejd) for identifying the issue and promptly bringing it to the Parse Community's attention and also big thanks to the indefatigable [Diamond Lewis](https://github.com/dplewis) for crafting a failing test and then a solution within an hour of the report.

## 3.4.0
[Full Changelog](https://github.com/parse-community/parse-server/compare/3.3.0...3.4.0)
- NEW: Aggregate supports group by date fields [#5538](https://github.com/parse-community/parse-server/pull/5538) thanks to [Antonio Davi Macedo Coelho de Castro](https://github.com/davimacedo)
- NEW: API for Read Preferences [#3963](https://github.com/parse-community/parse-server/pull/3963) thanks to [Antonio Davi Macedo Coelho de Castro](https://github.com/davimacedo)
- NEW: Add Redis options for LiveQuery [#5584](https://github.com/parse-community/parse-server/pull/5584) thanks to [Diamond Lewis](https://github.com/dplewis)
- NEW: Add Direct Access option for Server Config [#5550](https://github.com/parse-community/parse-server/pull/5550) thanks to [Diamond Lewis](https://github.com/dplewis)
- FIX: updating mixed array in Postgres [#5552](https://github.com/parse-community/parse-server/pull/5552) thanks to [Diamond Lewis](https://github.com/dplewis)
- FIX: notEqualTo GeoPoint Query in Postgres [#5549](https://github.com/parse-community/parse-server/pull/5549), thanks to [Diamond Lewis](https://github.com/dplewis)
- FIX: put the timestamp back in logs that was lost after Winston upgrade [#5571](https://github.com/parse-community/parse-server/pull/5571), thanks to [Steven Rowe](https://github.com/mrowe009) and [Arthur Cinader](https://github.com/acinader)
- FIX: Validates permission before calling beforeSave [#5546](https://github.com/parse-community/parse-server/pull/5546), thanks to [Antonio Davi Macedo Coelho de Castro](https://github.com/davimacedo)
- FIX: Remove userSensitiveFields default value. [#5588](https://github.com/parse-community/parse-server/pull/5588), thanks to [William George](https://github.com/awgeorge)
- FIX: Decode Date JSON value in LiveQuery. [#5540](https://github.com/parse-community/parse-server/pull/5540), thanks to [ananfang](https://github.com/ananfang)


## 3.3.0
[Full Changelog](https://github.com/parse-community/parse-server/compare/3.2.3...3.3.0)
- NEW: beforeLogin trigger with support for auth providers ([#5445](https://github.com/parse-community/parse-server/pull/5445)), thanks to [Omair Vaiyani](https://github.com/omairvaiyani)
- NEW: RFC 7662 compliant OAuth2 auth adapter ([#4910](https://github.com/parse-community/parse-server/pull/4910)), thanks to [Müller Zsolt](https://github.com/zsmuller)
- FIX: cannot change password when maxPasswordHistory is 1 ([#5191](https://github.com/parse-community/parse-server/pull/5191)), thanks to [Tulsi Sapkota](https://github.com/Tolsee)
- FIX (Postgres): count being very slow on large Parse Classes' collections ([#5330](https://github.com/parse-community/parse-server/pull/5330)), thanks to [CoderickLamar](https://github.com/CoderickLamar)
- FIX: using per-key basis queue ([#5420](https://github.com/parse-community/parse-server/pull/5420)), thanks to [Georges Jamous](https://github.com/georgesjamous)
- FIX: issue on count with Geo constraints and mongo ([#5286](https://github.com/parse-community/parse-server/pull/5286)), thanks to [Julien Quéré](https://github.com/jlnquere)

## 3.2.3
[Full Changelog](https://github.com/parse-community/parse-server/compare/3.2.2...3.2.3)
- Correct previous release with patch that is fully merged

## 3.2.2
[Full Changelog](https://github.com/parse-community/parse-server/compare/3.2.1...3.2.2)
- Security fix to properly process userSensitiveFields when parse-server is started with
  ../lib/cli/parse-server [#5463](https://github.com/parse-community/parse-server/pull/5463
  )

## 3.2.1
[Full Changelog](https://github.com/parse-community/parse-server/compare/3.2.0...3.2.1)
- Increment package.json version to match the deployment tag

## 3.2.0
[Full Changelog](https://github.com/parse-community/parse-server/compare/3.1.3...3.2.0)
- NEW: Support accessing sensitive fields with an explicit ACL.  Not documented yet, see [tests](https://github.com/parse-community/parse-server/blob/f2c332ea6a984808ad5b2e3ce34864a20724f72b/spec/UserPII.spec.js#L526) for examples
- Upgrade Parse SDK JS to 2.3.1 [#5457](https://github.com/parse-community/parse-server/pull/5457)
- Hides token contents in logStartupOptions if they arrive as a buffer [#6a9380](https://github.com/parse-community/parse-server/commit/6a93806c62205a56a8f4e3b8765848c552510337)
- Support custom message for password requirements [#5399](https://github.com/parse-community/parse-server/pull/5399)
- Support for Ajax password reset [#5332](https://github.com/parse-community/parse-server/pull/5332)
- Postgres: Refuse to build unsafe JSON lists for contains [#5337](https://github.com/parse-community/parse-server/pull/5337)
- Properly handle return values in beforeSave [#5228](https://github.com/parse-community/parse-server/pull/5228)
- Fixes issue when querying user roles [#5276](https://github.com/parse-community/parse-server/pull/5276)
- Fixes issue affecting update with CLP [#5269](https://github.com/parse-community/parse-server/pull/5269)

## 3.1.3
[Full Changelog](https://github.com/parse-community/parse-server/compare/3.1.2...3.1.3)

- Postgres: Fixes support for global configuration
- Postgres: Fixes support for numeric arrays
- Postgres: Fixes issue affecting queries on empty arrays
- LiveQuery: Adds support for transmitting the original object
- Queries: Use estimated count if query is empty
- Docker: Reduces the size of the docker image to 154Mb


## 3.1.2
[Full Changelog](https://github.com/parse-community/parse-server/compare/3.1.1...3.1.2)

- Removes dev script, use TDD instead of server.
- Removes nodemon and problematic dependencies.
- Addressed event-stream security debacle.

## 3.1.1
[Full Changelog](https://github.com/parse-community/parse-server/compare/3.1.0...3.1.1)

### Improvements:
* Fixes issue that would prevent users with large number of roles to resolve all of them [Antoine Cormouls](https://github.com/Moumouls) (#5131, #5132)
* Fixes distinct query on special fields ([#5144](https://github.com/parse-community/parse-server/pull/5144))


## 3.1.0
[Full Changelog](https://github.com/parse-community/parse-server/compare/3.0.0...3.1.0)

### Breaking Changes:
* Return success on sendPasswordResetEmail even if email not found. (#7fe4030)
### Security Fix:
* Expire password reset tokens on email change (#5104)
### Improvements:
* Live Query CLPs (#4387)
* Reduces number of calls to injectDefaultSchema (#5107)
* Remove runtime dependency on request (#5076)
### Bug fixes:
* Fixes issue with vkontatke authentication (#4977)
* Use the correct function when validating google auth tokens (#5018)
* fix unexpected 'delete' trigger issue on LiveQuery (#5031)
* Improves performance for roles and ACL's in live query server (#5126)


## 3.0.0
[Full Changelog](https://github.com/parse-community/parse-server/compare/2.8.4...3.0.0)

`parse-server` 3.0.0 comes with brand new handlers for cloud code. It now fully supports promises and async / await.
For more informations, visit the v3.0.0 [migration guide](https://github.com/parse-community/parse-server/blob/master/3.0.0.md).

### Breaking changes:
* Cloud Code handlers have a new interface based on promises.
* response.success / response.error are removed in Cloud Code
* Cloud Code runs with Parse-SDK 2.0
* The aggregate now require aggregates to be passed in the form: `{"pipeline": [...]}` (REST Only)

### Improvements:
* Adds Pipeline Operator to Aggregate Router.
* Adds documentations for parse-server's adapters, constructors and more.
* Adds ability to pass a context object between `beforeSave` and `afterSave` affecting the same object.

### Bug Fixes:
* Fixes issue that would crash the server when mongo objects had undefined values [#4966](https://github.com/parse-community/parse-server/issues/4966)
* Fixes issue that prevented ACL's from being used with `select` (see [#571](https://github.com/parse-community/Parse-SDK-JS/issues/571))

### Dependency updates:
* [@parse/simple-mailgun-adapter@1.1.0](https://www.npmjs.com/package/@parse/simple-mailgun-adapter)
* [mongodb@3.1.3](https://www.npmjs.com/package/mongodb)
* [request@2.88.0](https://www.npmjs.com/package/request)

### Development Dependencies Updates:
* [@parse/minami@1.0.0](https://www.npmjs.com/package/@parse/minami)
* [deep-diff@1.0.2](https://www.npmjs.com/package/deep-diff)
* [flow-bin@0.79.0](https://www.npmjs.com/package/flow-bin)
* [jsdoc@3.5.5](https://www.npmjs.com/package/jsdoc)
* [jsdoc-babel@0.4.0](https://www.npmjs.com/package/jsdoc-babel)

### 2.8.4
[Full Changelog](https://github.com/parse-community/parse-server/compare/2.8.3...2.8.4)

#### Improvements:
* Adds ability to forward errors to express handler (#4697)
* Adds ability to increment the push badge with an arbitrary value (#4889)
* Adds ability to preserve the file names when uploading (#4915)
* `_User` now follow regular ACL policy. Letting administrator lock user out. (#4860) and (#4898)
* Ensure dates are properly handled in aggregates (#4743)
* Aggregates: Improved support for stages sharing the same name
* Add includeAll option
* Added verify password to users router and tests. (#4747)
* Ensure read preference is never overriden, so DB config prevails (#4833)
* add support for geoWithin.centerSphere queries via withJSON (#4825)
* Allow sorting an object field (#4806)
* Postgres: Don't merge JSON fields after save() to keep same behaviour as MongoDB (#4808) (#4815)

#### Dependency updates
* [commander@2.16.0](https://www.npmjs.com/package/commander)
* [mongodb@3.1.1](https://www.npmjs.com/package/mongodb)
* [pg-promise@8.4.5](https://www.npmjs.com/package/pg-promise)
* [ws@6.0.0](https://www.npmjs.com/package/ws)
* [bcrypt@3.0.0](https://www.npmjs.com/package/bcrypt)
* [uws@10.148.1](https://www.npmjs.com/package/uws)

##### Development Dependencies Updates:
* [cross-env@5.2.0](https://www.npmjs.com/package/cross-env)
* [eslint@5.0.0](https://www.npmjs.com/package/eslint)
* [flow-bin@0.76.0](https://www.npmjs.com/package/flow-bin)
* [mongodb-runner@4.0.0](https://www.npmjs.com/package/mongodb-runner)
* [nodemon@1.18.1](https://www.npmjs.com/package/nodemon)
* [nyc@12.0.2](https://www.npmjs.com/package/nyc)
* [request-promise@4.2.2](https://www.npmjs.com/package/request-promise)
* [supports-color@5.4.0](https://www.npmjs.com/package/supports-color)

### 2.8.3
[Full Changelog](https://github.com/parse-community/parse-server/compare/2.8.2...2.8.3)

#### Improvements:

* Adds support for JS SDK 2.0 job status header
* Removes npm-git scripts as npm supports using git repositories that build, thanks to [Florent Vilmart](https://github.com/flovilmart)


### 2.8.2
[Full Changelog](https://github.com/parse-community/parse-server/compare/2.8.1...2.8.2)

##### Bug Fixes:
* Ensure legacy users without ACL's are not locked out, thanks to [Florent Vilmart](https://github.com/flovilmart)

#### Improvements:
* Use common HTTP agent to increase webhooks performance, thanks to [Tyler Brock](https://github.com/TylerBrock)
* Adds withinPolygon support for Polygon objects, thanks to [Mads Bjerre](https://github.com/madsb)

#### Dependency Updates:
* [ws@5.2.0](https://www.npmjs.com/package/ws)
* [commander@2.15.1](https://www.npmjs.com/package/commander)
* [nodemon@1.17.5](https://www.npmjs.com/package/nodemon)

##### Development Dependencies Updates:
* [flow-bin@0.73.0](https://www.npmjs.com/package/flow-bin)
* [cross-env@5.1.6](https://www.npmjs.com/package/cross-env)
* [gaze@1.1.3](https://www.npmjs.com/package/gaze)
* [deepcopy@1.0.0](https://www.npmjs.com/package/deepcopy)
* [deep-diff@1.0.1](https://www.npmjs.com/package/deep-diff)


### 2.8.1
[Full Changelog](https://github.com/parse-community/parse-server/compare/2.8.1...2.8.0)

Ensure all the files are properly exported to the final package.

### 2.8.0
[Full Changelog](https://github.com/parse-community/parse-server/compare/2.8.0...2.7.4)

#### New Features
* Adding Mongodb element to add `arrayMatches` the #4762 (#4766), thanks to [Jérémy Piednoel](https://github.com/jeremypiednoel)
* Adds ability to Lockout users (#4749), thanks to [Florent Vilmart](https://github.com/flovilmart)

#### Bug fixes:
* Fixes issue when using afterFind with relations (#4752), thanks to [Florent Vilmart](https://github.com/flovilmart)
* New query condition support to match all strings that starts with some other given strings (#3864), thanks to [Eduard Bosch Bertran](https://github.com/eduardbosch)
* Allow creation of indices on default fields (#4738), thanks to [Claire Neveu](https://github.com/ClaireNeveu)
* Purging empty class (#4676), thanks to [Diamond Lewis](https://github.com/dplewis)
* Postgres: Fixes issues comparing to zero or false (#4667), thanks to [Diamond Lewis](https://github.com/dplewis)
* Fix Aggregate Match Pointer (#4643), thanks to [Diamond Lewis](https://github.com/dplewis)

#### Improvements:
* Allow Parse.Error when returning from Cloud Code (#4695), thanks to [Saulo Tauil](https://github.com/saulogt)
* Fix typo: "requrest" -> "request" (#4761), thanks to [Joseph Frazier](https://github.com/josephfrazier)
* Send version for Vkontakte API (#4725), thanks to [oleg](https://github.com/alekoleg)
* Ensure we respond with invalid password even if email is unverified (#4708), thanks to [dblythy](https://github.com/dblythy)
* Add _password_history to default sensitive data (#4699), thanks to [Jong Eun Lee](https://github.com/yomybaby)
* Check for node version in postinstall script (#4657), thanks to [Diamond Lewis](https://github.com/dplewis)
* Remove FB Graph API version from URL to use the oldest non deprecated version, thanks to [SebC](https://github.com/SebC99)

#### Dependency Updates:
* [@parse/push-adapter@2.0.3](https://www.npmjs.com/package/@parse/push-adapter)
* [@parse/simple-mailgun-adapter@1.0.2](https://www.npmjs.com/package/@parse/simple-mailgun-adapter)
* [uws@10.148.0](https://www.npmjs.com/package/uws)
* [body-parser@1.18.3](https://www.npmjs.com/package/body-parser)
* [mime@2.3.1](https://www.npmjs.com/package/mime)
* [request@2.85.0](https://www.npmjs.com/package/request)
* [mongodb@3.0.7](https://www.npmjs.com/package/mongodb)
* [bcrypt@2.0.1](https://www.npmjs.com/package/bcrypt)
* [ws@5.1.1](https://www.npmjs.com/package/ws)

##### Development Dependencies Updates:
* [cross-env@5.1.5](https://www.npmjs.com/package/cross-env)
* [flow-bin@0.71.0](https://www.npmjs.com/package/flow-bin)
* [deep-diff@1.0.0](https://www.npmjs.com/package/deep-diff)
* [nodemon@1.17.3](https://www.npmjs.com/package/nodemon)


### 2.7.4
[Full Changelog](https://github.com/parse-community/parse-server/compare/2.7.4...2.7.3)

#### Bug Fixes:
* Fixes an issue affecting polygon queries, thanks to [Diamond Lewis](https://github.com/dplewis)

#### Dependency Updates:
* [pg-promise@8.2.1](https://www.npmjs.com/package/pg-promise)

##### Development Dependencies Updates:
* [nodemon@1.17.1](https://www.npmjs.com/package/nodemon)

### 2.7.3
[Full Changelog](https://github.com/parse-community/parse-server/compare/2.7.3...2.7.2)

#### Improvements:
* Improve documentation for LiveQuery options, thanks to [Arthur Cinader](https://github.com/acinader)
* Improve documentation for using cloud code with docker, thanks to [Stephen Tuso](https://github.com/stephentuso)
* Adds support for Facebook's AccountKit, thanks to [6thfdwp](https://github.com/6thfdwp)
* Disable afterFind routines when running aggregates, thanks to [Diamond Lewis](https://github.com/dplewis)
* Improve support for distinct aggregations of nulls, thanks to [Diamond Lewis](https://github.com/dplewis)
* Regenreate the email verification token when requesting a new email, thanks to [Benjamin Wilson Friedman](https://github.com/montymxb)

#### Bug Fixes:
* Fix issue affecting readOnly masterKey and purge command, thanks to [AreyouHappy](https://github.com/AreyouHappy)
* Fixes Issue unsetting in beforeSave doesn't allow object creation, thanks to [Diamond Lewis](https://github.com/dplewis)
* Fixes issue crashing server on invalid live query payload, thanks to [fridays](https://github.com/fridays)
* Fixes issue affecting postgres storage adapter "undefined property '__op'", thanks to [Tyson Andre](https://github,com/TysonAndre)

#### Dependency Updates:
* [winston@2.4.1](https://www.npmjs.com/package/winston)
* [pg-promise@8.2.0](https://www.npmjs.com/package/pg-promise)
* [commander@2.15.0](https://www.npmjs.com/package/commander)
* [lru-cache@4.1.2](https://www.npmjs.com/package/lru-cache)
* [parse@1.11.1](https://www.npmjs.com/package/parse)
* [ws@5.0.0](https://www.npmjs.com/package/ws)
* [mongodb@3.0.4](https://www.npmjs.com/package/mongodb)
* [lodash@4.17.5](https://www.npmjs.com/package/lodash)

##### Development Dependencies Updates:
* [cross-env@5.1.4](https://www.npmjs.com/package/cross-env)
* [flow-bin@0.67.1](https://www.npmjs.com/package/flow-bin)
* [jasmine@3.1.0](https://www.npmjs.com/package/jasmine)
* [parse@1.11.1](https://www.npmjs.com/package/parse)
* [babel-eslint@8.2.2](https://www.npmjs.com/package/babel-eslint)
* [nodemon@1.15.0](https://www.npmjs.com/package/nodemon)

### 2.7.2
[Full Changelog](https://github.com/parse-community/parse-server/compare/2.7.2...2.7.1)

#### Improvements:
* Improved match aggregate
* Do not mark the empty push as failed
* Support pointer in aggregate query
* Introduces flow types for storage
* Postgres: Refactoring of Postgres Storage Adapter
* Postgres: Support for multiple projection in aggregate
* Postgres: performance optimizations
* Adds infos about vulnerability disclosures
* Adds ability to login with email when provided as username

#### Bug Fixes
* Scrub Passwords with URL Encoded Characters
* Fixes issue affecting using sorting in beforeFind

#### Dependency Updates:
* [commander@2.13.0](https://www.npmjs.com/package/commander)
* [semver@5.5.0](https://www.npmjs.com/package/semver)
* [pg-promise@7.4.0](https://www.npmjs.com/package/pg-promise)
* [ws@4.0.0](https://www.npmjs.com/package/ws)
* [mime@2.2.0](https://www.npmjs.com/package/mime)
* [parse@1.11.0](https://www.npmjs.com/package/parse)

##### Development Dependencies Updates:
* [nodemon@1.14.11](https://www.npmjs.com/package/nodemon)
* [flow-bin@0.64.0](https://www.npmjs.com/package/flow-bin)
* [jasmine@2.9.0](https://www.npmjs.com/package/jasmine)
* [cross-env@5.1.3](https://www.npmjs.com/package/cross-env)

### 2.7.1
[Full Changelog](https://github.com/parse-community/parse-server/compare/2.7.1...2.7.0)

:warning: Fixes a security issue affecting Class Level Permissions

* Adds support for dot notation when using matchesKeyInQuery, thanks to [Henrik](https://github.com/bohemima) and [Arthur Cinader](https://github.com/acinader)

### 2.7.0
[Full Changelog](https://github.com/parse-community/parse-server/compare/2.7.0...2.6.5)

:warning: This version contains an issue affecting Class Level Permissions on mongoDB. Please upgrade to 2.7.1.

Starting parse-server 2.7.0, the minimun nodejs version is 6.11.4, please update your engines before updating parse-server

#### New Features:
* Aggregation endpoints, thanks to [Diamond Lewis](https://github.com/dplewis)
* Adds indexation options onto Schema endpoints, thanks to [Diamond Lewis](https://github.com/dplewis)

#### Bug fixes:
* Fixes sessionTokens being overridden in 'find' (#4332), thanks to [Benjamin Wilson Friedman](https://github.com/montymxb)
* Proper `handleShutdown()` feature to close database connections (#4361), thanks to [CHANG, TZU-YEN](https://github.com/trylovetom)
* Fixes issue affecting state of _PushStatus objects, thanks to [Benjamin Wilson Friedman](https://github.com/montymxb)
* Fixes issue affecting calling password reset password pages with wrong appid, thanks to [Bryan de Leon](https://github.com/bryandel)
* Fixes issue affecting duplicates _Sessions on successive logins, thanks to [Florent Vilmart](https://github.com/flovilmart)

#### Improvements:
* Updates contributing guides, and improves windows support, thanks to [Addison Elliott](https://github.com/addisonelliott)
* Uses new official scoped packaged, thanks to [Florent Vilmart](https://github.com/flovilmart)
* Improves health checks responses, thanks to [Benjamin Wilson Friedman](https://github.com/montymxb)
* Add password confirmation to choose_password, thanks to [Worathiti Manosroi](https://github.com/pungme)
* Improve performance of relation queries, thanks to [Florent Vilmart](https://github.com/flovilmart)

#### Dependency Updates:
* [commander@2.12.1](https://www.npmjs.com/package/commander)
* [ws@3.3.2](https://www.npmjs.com/package/ws)
* [uws@9.14.0](https://www.npmjs.com/package/uws)
* [pg-promise@7.3.2](https://www.npmjs.com/package/pg-promise)
* [parse@1.10.2](https://www.npmjs.com/package/parse)
* [pg-promise@7.3.1](https://www.npmjs.com/package/pg-promise)

##### Development Dependencies Updates:
* [cross-env@5.1.1](https://www.npmjs.com/package/cross-env)



### 2.6.5
[Full Changelog](https://github.com/ParsePlatform/parse-server/compare/2.6.5...2.6.4)

#### New Features:
* Adds support for read-only masterKey, thanks to [Florent Vilmart](https://github.com/flovilmart)
* Adds support for relative time queries (mongodb only), thanks to [Marvel Mathew](https://github.com/marvelm)

#### Improvements:
* Handle possible afterSave exception, thanks to [Benjamin Wilson Friedman](https://github.com/montymxb)
* Add support for expiration interval in Push, thanks to [Marvel Mathew](https://github.com/marvelm)

#### Bug Fixes:
* The REST API key was improperly inferred from environment when using the CLI, thanks to [Florent Vilmart](https://github.com/flovilmart)

### 2.6.4
[Full Changelog](https://github.com/ParsePlatform/parse-server/compare/2.6.4...2.6.3)

#### Improvements:
* Improves management of configurations and default values, thanks to [Florent Vilmart](https://github.com/flovilmart)
* Adds ability to start ParseServer with `ParseServer.start(options)`, thanks to [Florent Vilmart](https://github.com/flovilmart)
* Adds request original IP to cloud code hooks, thanks to [Gustav Ahlberg](https://github.com/Gyran)
* Corrects some outdated links, thanks to [Benjamin Wilson Friedman](https://github.com/montymxb)
* Adds serverURL validation on startup, thanks to [Benjamin Wilson Friedman](https://github.com/montymxb)
* Adds ability to login with POST requests alongside GET, thanks to [Benjamin Wilson Friedman](https://github.com/montymxb)
* Adds ability to login with email, instead of username, thanks to [Florent Vilmart](https://github.com/flovilmart)

#### Bug Fixes:
* Fixes issue affecting beforeSaves and increments, thanks to [Benjamin Wilson Friedman](https://github.com/montymxb)

#### Dependency Updates:
* [parse-server-push-adapter@2.0.2](https://www.npmjs.com/package/parse-server-push-adapter)
* [semver@5.4.1](https://www.npmjs.com/package/semver)
* [pg-promise@7.0.3](https://www.npmjs.com/package/pg-promise)
* [mongodb@2.2.33](https://www.npmjs.com/package/mongodb)
* [parse@1.10.1](https://www.npmjs.com/package/parse)
* [express@4.16.0](https://www.npmjs.com/package/express)
* [mime@1.4.1](https://www.npmjs.com/package/mime)
* [parse-server-simple-mailgun-adapter@1.0.1](https://www.npmjs.com/package/parse-server-simple-mailgun-adapter)

##### Development Dependencies Updates:
* [babel-preset-env@1.6.1](https://www.npmjs.com/package/babel-preset-env)
* [cross-env@5.1.0](https://www.npmjs.com/package/cross-env)
* [mongodb-runner@3.6.1](https://www.npmjs.com/package/mongodb-runner)
* [eslint-plugin-flowtype@2.39.1](https://www.npmjs.com/package/eslint-plugin-flowtype)
* [eslint@4.9.0](https://www.npmjs.com/package/eslint)

### 2.6.3
[Full Changelog](https://github.com/ParsePlatform/parse-server/compare/2.6.2...2.6.3)

#### Improvements:
* Queries on Pointer fields with `$in` and `$nin` now supports list of objectId's, thanks to [Florent Vilmart](https://github.com/flovilmart)
* LiveQueries on `$in` and `$nin` for pointer fields work as expected thanks to [Florent Vilmart](https://github.com/flovilmart)
* Also remove device token when APNS error is BadDeviceToken, thanks to [Mauricio Tollin](https://github.com/)
* LRU cache is not available on the ParseServer object, thanks to [Tyler Brock](https://github.com/tbrock)
* Error messages are more expressive, thanks to [Tyler Brock](https://github.com/tbrock)
* Postgres: Properly handle undefined field values, thanks to [Diamond Lewis](https://github.com/dlewis)
* Updating with two GeoPoints fails correctly, thanks to [Anthony Mosca](https://github.com/aontas)

#### New Features:
* Adds ability to set a maxLimit on server configuration for queries, thanks to [Chris Norris](https://github.com/)

#### Bug fixes:
* Fixes issue affecting reporting `_PushStatus` with misconfigured serverURL, thanks to [Florent Vilmart](https://github.com/flovilmart)
* Fixes issue affecting deletion of class that doesn't exist, thanks to [Diamond Lewis](https://github.com/dlewis)

#### Dependency Updates:
* [winston@2.4.0](https://www.npmjs.com/package/winston)
* [pg-promise@6.10.2](https://www.npmjs.com/package/pg-promise)
* [winston-daily-rotate-file@1.6.0](https://www.npmjs.com/package/winston-daily-rotate-file)
* [request@2.83.0](https://www.npmjs.com/package/request)
* [body-parser@1.18.2](https://www.npmjs.com/package/body-parser)

##### Development Dependencies Updates:
* [request-promise@4.2.2](https://www.npmjs.com/package/request-promise)
* [eslint@4.7.1](https://www.npmjs.com/package/eslint)

### 2.6.2
[Full Changelog](https://github.com/ParsePlatform/parse-server/compare/2.6.1...2.6.2)

#### Improvements:
* PushWorker/PushQueue channels are properly prefixed with the Parse applicationId, thanks to [Marvel Mathew](https://github.com/marvelm)
* You can use Parse.Cloud.afterSave hooks on _PushStatus
* You can use Parse.Cloud.onLiveQueryEvent to track the number of clients and subscriptions
* Adds support for more fields from the Audience class.

#### New Features:
* Push: Adds ability to track sentPerUTC offset if your push scheduler supports it.
* Push: Adds support for cleaning up invalid deviceTokens from _Installation (PARSE_SERVER_CLEANUP_INVALID_INSTALLATIONS=1).

#### Dependency Updates:
* [ws@3.2.0](https://www.npmjs.com/package/ws)
* [pg-promise@6.5.3](https://www.npmjs.com/package/pg-promise)
* [winston-daily-rotate-file@1.5.0](https://www.npmjs.com/package/winston-daily-rotate-file)
* [body-parser@1.18.1](https://www.npmjs.com/package/body-parser)

##### Development Dependencies Updates:
* [nodemon@1.12.1](https://www.npmjs.com/package/nodemon)
* [mongodb-runner@3.6.0](https://www.npmjs.com/package/mongodb-runner)
* [babel-eslint@8.0.0](https://www.npmjs.com/package/babel-eslint)

### 2.6.1
[Full Changelog](https://github.com/ParsePlatform/parse-server/compare/2.6.0...2.6.1)

#### Improvements:
* Improves overall performance of the server, more particularly with large query results.
* Improves performance of InMemoryCacheAdapter by removing serialization.
* Improves logging performance by skipping necessary log calls.
* Refactors object routers to simplify logic.
* Adds automatic indexing on $text indexes, thanks to [Diamon Lewis](https://github.com/dplewis)

#### New Features:
* Push: Adds ability to send localized pushes according to the _Installation localeIdentifier
* Push: proper support for scheduling push in user's locale time, thanks to [Marvel Mathew](https://github.com/marvelm)
* LiveQuery: Adds ability to use LiveQuery with a masterKey, thanks to [Jeremy May](https://github.com/kenishi)

#### Bug Fixes:
* Fixes an issue that would duplicate Session objects per userId-installationId pair.
* Fixes an issue affecting pointer permissions introduced in this release.
* Fixes an issue that would prevent displaying audiences correctly in dashboard.
* Fixes an issue affecting preventLoginWithUnverifiedEmail upon signups.

#### Dependency Updates:
* [pg-promise@6.3.2](https://www.npmjs.com/package/pg-promise)
* [body-parser@1.18.0](https://www.npmjs.com/package/body-parser)
* [nodemon@1.11.1](https://www.npmjs.com/package/nodemon)

##### Development Dependencies Updates:
* [babel-cli@6.26.0](https://www.npmjs.com/package/babel-cli)

### 2.6.0
[Full Changelog](https://github.com/ParsePlatform/parse-server/compare/2.5.3...2.6.0)

#### Breaking Changes:
* [parse-server-s3-adapter@1.2.0](https://www.npmjs.com/package/parse-server-s3-adapter): A new deprecation notice is introduced with parse-server-s3-adapter's version 1.2.0.  An upcoming release will remove passing key and password arguments.  AWS credentials should be set using AWS best practices.  See the [Deprecation Notice for AWS credentials]( https://github.com/parse-server-modules/parse-server-s3-adapter/blob/master/README.md#deprecation-notice----aws-credentials) section of the adapter's README.

#### New Features
* Polygon is fully supported as a type, thanks to [Diamond Lewis](https://github.com/dplewis)
* Query supports PolygonContains, thanks to [Diamond Lewis](https://github.com/dplewis)

#### Improvements
* Postgres: Adds support nested contains and containedIn, thanks to [Diamond Lewis](https://github.com/dplewis)
* Postgres: Adds support for `null` in containsAll queries, thanks to [Diamond Lewis](https://github.com/dplewis)
* Cloud Code: Request headers are passed to the cloud functions, thanks to [miguel-s](https://github.com/miguel-s)
* Push: All push queries now filter only where deviceToken exists

#### Bug Fixes:
* Fixes issue affecting updates of _User objects when authData was passed.
* Push: Pushing to an empty audience should now properly report a failed _PushStatus
* Linking Users: Fixes issue affecting linking users with sessionToken only

#### Dependency Updates:
* [ws@3.1.0](https://www.npmjs.com/package/ws)
* [mime@1.4.0](https://www.npmjs.com/package/mime)
* [semver@5.4.0](https://www.npmjs.com/package/semver)
* [uws@8.14.1](https://www.npmjs.com/package/uws)
* [bcrypt@1.0.3](https://www.npmjs.com/package/bcrypt)
* [mongodb@2.2.31](https://www.npmjs.com/package/mongodb)
* [redis@2.8.0](https://www.npmjs.com/package/redis)
* [pg-promise@6.3.1](https://www.npmjs.com/package/pg-promise)
* [commander@2.11.0](https://www.npmjs.com/package/commander)

##### Development Dependencies Updates:
* [jasmine@2.8.0](https://www.npmjs.com/package/jasmine)
* [babel-register@6.26.0](https://www.npmjs.com/package/babel-register)
* [babel-core@6.26.0](https://www.npmjs.com/package/babel-core)
* [cross-env@5.0.2](https://www.npmjs.com/package/cross-env)

### 2.5.3
[Full Changelog](https://github.com/ParsePlatform/parse-server/compare/2.5.2...2.5.3)

#### New Features:
* badge property on android installations will now be set as on iOS (#3970), thanks to [Florent Vilmart](https://github.com/flovilmart)

#### Bug Fixes:
* Fixes incorrect number parser for cache options

### 2.5.2
[Full Changelog](https://github.com/ParsePlatform/parse-server/compare/2.5.1...2.5.2)

#### Improvements:
* Restores ability to run on node >= 4.6
* Adds ability to configure cache from CLI
* Removes runtime check for node >= 4.6

### 2.5.1
[Full Changelog](https://github.com/ParsePlatform/parse-server/compare/2.5.0...2.5.1)

#### New Features:
* Adds ability to set default objectId size (#3950), thanks to [Steven Shipton](https://github.com/steven-supersolid)

#### Improvements:
* Uses LRU cache instead of InMemoryCache by default (#3979), thanks to [Florent Vilmart](https://github.com/flovilmart)
* iOS pushes are now using HTTP/2.0 instead of binary API  (#3983), thanks to [Florent Vilmart](https://github.com/flovilmart)

#### Dependency Updates:
* [parse@1.10.0](https://www.npmjs.com/package/parse)
* [pg-promise@6.3.0](https://www.npmjs.com/package/pg-promise)
* [parse-server-s3-adapter@1.1.0](https://www.npmjs.com/package/parse-server-s3-adapter)
* [parse-server-push-adapter@2.0.0](https://www.npmjs.com/package/parse-server-push-adapter)

### 2.5.0
[Full Changelog](https://github.com/ParsePlatform/parse-server/compare/2.4.2...2.5.0)

#### New Features:
* Adds ability to run full text search (#3904), thanks to [Diamond Lewis](https://github.com/dplewis)
* Adds ability to run `$withinPolygon` queries (#3889), thanks to [Diamond Lewis](https://github.com/dplewis)
* Adds ability to pass read preference per query with mongodb (#3865), thanks to [davimacedo](https://github.com/davimacedo)
* beforeFind trigger now includes `isGet` for get queries (#3862), thanks to [davimacedo](https://github.com/davimacedo)
* Adds endpoints for dashboard's audience API (#3861), thanks to [davimacedo](https://github.com/davimacedo)
* Restores the job scheduling endpoints (#3927), thanks to [Florent Vilmart](https://github.com/flovilmart)

#### Improvements:
* Removes unnecessary warning when using maxTimeMs with mongodb, thanks to [Tyler Brock](https://github.com/tbrock)
* Improves access control on system classes (#3916), thanks to [Worathiti Manosroi](https://github.com/pungme)
* Adds bytes support in postgres (#3894), thanks to [Diamond Lewis](https://github.com/dplewis)

#### Bug Fixes:
* Fixes issue with vkontakte adapter that would hang the request, thanks to [Denis Trofimov](https://github.com/denistrofimov)
* Fixes issue affecting null relational data (#3924), thanks to [davimacedo](https://github.com/davimacedo)
* Fixes issue affecting session token deletion (#3937), thanks to [Florent Vilmart](https://github.com/flovilmart)
* Fixes issue affecting the serverInfo endpoint (#3933), thanks to [Florent Vilmart](https://github.com/flovilmart)
* Fixes issue affecting beforeSave with dot-noted sub-documents (#3912), thanks to [IlyaDiallo](https://github.com/IlyaDiallo)
* Fixes issue affecting emails being sent when using a 3rd party auth (#3882), thanks to [davimacedo](https://github.com/davimacedo)

#### Dependency Updates:
* [commander@2.10.0](https://www.npmjs.com/package/commander)
* [pg-promise@5.9.7](https://www.npmjs.com/package/pg-promise)
* [lru-cache@4.1.0](https://www.npmjs.com/package/lru-cache)
* [mongodb@2.2.28](https://www.npmjs.com/package/mongodb)

##### Development dependencies
* [babel-core@6.25.0](https://www.npmjs.com/package/babel-core)
* [cross-env@5.0.1](https://www.npmjs.com/package/cross-env)
* [nyc@11.0.2](https://www.npmjs.com/package/nyc)

### 2.4.2
[Full Changelog](https://github.com/ParsePlatform/parse-server/compare/2.4.1...2.4.2)

#### New Features:
* ParseQuery: Support for withinPolygon [#3866](https://github.com/parse-community/parse-server/pull/3866), thanks to [Diamond Lewis](https://github.com/dplewis)

#### Improvements:
* Postgres: Use transactions when deleting a class, [#3869](https://github.com/parse-community/parse-server/pull/3836), thanks to [Vitaly Tomilov](https://github.com/vitaly-t)
* Postgres: Proper support for GeoPoint equality query, [#3874](https://github.com/parse-community/parse-server/pull/3836), thanks to [Diamond Lewis](https://github.com/dplewis)
* beforeSave and liveQuery will be correctly triggered on email verification [#3851](https://github.com/parse-community/parse-server/pull/3851), thanks to [Florent Vilmart](https://github.com/flovilmart)

#### Bug fixes:
* Skip authData validation if it hasn't changed, on PUT requests [#3872](https://github.com/parse-community/parse-server/pull/3872), thanks to [Florent Vilmart](https://github.com/flovilmart)

#### Dependency Updates:
* [mongodb@2.2.27](https://www.npmjs.com/package/mongodb)
* [pg-promise@5.7.2](https://www.npmjs.com/package/pg-promise)


### 2.4.1
[Full Changelog](https://github.com/ParsePlatform/parse-server/compare/2.4.0...2.4.1)

#### Bug fixes:
* Fixes issue affecting relation updates ([#3835](https://github.com/parse-community/parse-server/pull/3835), [#3836](https://github.com/parse-community/parse-server/pull/3836)), thanks to [Florent Vilmart](https://github.com/flovilmart)
* Fixes issue affecting sending push notifications, thanks to [Felipe Andrade](https://github.com/felipemobile)
* Session are always cleared when updating the passwords ([#3289](https://github.com/parse-community/parse-server/pull/3289), [#3821](https://github.com/parse-community/parse-server/pull/3821), thanks to [Florent Vilmart](https://github.com/flovilmart)

#### Dependency Updates:
* [body-parser@1.17.2](https://www.npmjs.com/package/body-parser)
* [pg-promise@5.7.1](https://www.npmjs.com/package/pg-promise)
* [ws@3.0.0](https://www.npmjs.com/package/ws)


### 2.4.0
[Full Changelog](https://github.com/ParsePlatform/parse-server/compare/2.3.8...2.4.0)

Starting 2.4.0, parse-server is tested against node 6.10 and 7.10, mongodb 3.2 and 3.4.
If you experience issues with older versions, please [open a issue](https://github.com/parse-community/parse-server/issues).

#### New Features:
* Adds `count` Class Level Permission ([#3814](https://github.com/parse-community/parse-server/pull/3814)), thanks to [Florent Vilmart](https://github.com/flovilmart)
* Proper graceful shutdown support ([#3786](https://github.com/parse-community/parse-server/pull/3786)), thanks to [Florent Vilmart](https://github.com/flovilmart)
* Let parse-server store as `scheduled` Push Notifications with push_time (#3717, #3722), thanks to [Felipe Andrade](https://github.com/felipemobile)

#### Improvements
* Parse-Server images are built through docker hub, thanks to [Florent Vilmart](https://github.com/flovilmart)
* Skip authData validation if it hasn't changed, thanks to [Florent Vilmart](https://github.com/flovilmart)
* [postgres] Improve performance when adding many new fields to the Schema ([#3740](https://github.com/parse-community/parse-server/pull/3740)), thanks to [Paulo Vítor S Reis](https://github.com/paulovitin)
* Test maintenance, wordsmithing and nits ([#3744](https://github.com/parse-community/parse-server/pull/3744)), thanks to [Arthur Cinader](https://github.com/acinader)

#### Bug Fixes:
* [postgres] Fixes issue affecting deleting multiple fields of a Schema ([#3734](https://github.com/parse-community/parse-server/pull/3734), [#3735](https://github.com/parse-community/parse-server/pull/3735)), thanks to [Paulo Vítor S Reis](https://github.com/paulovitin)
* Fix issue affecting _PushStatus state ([#3808](https://github.com/parse-community/parse-server/pull/3808)), thanks to [Florent Vilmart](https://github.com/flovilmart)
* requiresAuthentication Class Level Permission behaves correctly, thanks to [Florent Vilmart](https://github.com/flovilmart)
* Email Verification related fields are not exposed ([#3681](https://github.com/parse-community/parse-server/pull/3681), [#3393](https://github.com/parse-community/parse-server/pull/3393), [#3432](https://github.com/parse-community/parse-server/pull/3432)), thanks to [Anthony Mosca](https://github.com/aontas)
* HTTP query parameters are properly obfuscated in logs ([#3793](https://github.com/parse-community/parse-server/pull/3793), [#3789](https://github.com/parse-community/parse-server/pull/3789)), thanks to [@youngerong](https://github.com/youngerong)
* Improve handling of `$near` operators in `$or` queries ([#3767](https://github.com/parse-community/parse-server/pull/3767), [#3798](https://github.com/parse-community/parse-server/pull/3798)), thanks to [Jack Wearden](https://github.com/NotBobTheBuilder)
* Fix issue affecting arrays of pointers ([#3169](https://github.com/parse-community/parse-server/pull/3169)), thanks to [Florent Vilmart](https://github.com/flovilmart)
* Fix issue affecting overloaded query constraints ([#3723](https://github.com/parse-community/parse-server/pull/3723), [#3678](https://github.com/parse-community/parse-server/pull/3678)), thanks to [Florent Vilmart](https://github.com/flovilmart)
* Properly catch unhandled rejections in _Installation updates ([#3795](https://github.com/parse-community/parse-server/pull/3795)), thanks to [kahoona77](https://github.com/kahoona77)

#### Dependency Updates:

* [uws@0.14.5](https://www.npmjs.com/package/uws)
* [mime@1.3.6](https://www.npmjs.com/package/mime)
* [mongodb@2.2.26](https://www.npmjs.com/package/mongodb)
* [pg-promise@5.7.0](https://www.npmjs.com/package/pg-promise)
* [semver@5.3.0](https://www.npmjs.com/package/semver)

##### Development dependencies
* [babel-cli@6.24.1](https://www.npmjs.com/package/babel-cli)
* [babel-core@6.24.1](https://www.npmjs.com/package/babel-core)
* [babel-preset-es2015@6.24.1](https://www.npmjs.com/package/babel-preset-es2015)
* [babel-preset-stage-0@6.24.1](https://www.npmjs.com/package/babel-preset-stage-0)
* [babel-register@6.24.1](https://www.npmjs.com/package/babel-register)
* [cross-env@5.0.0](https://www.npmjs.com/package/cross-env)
* [deep-diff@0.3.8](https://www.npmjs.com/package/deep-diff)
* [gaze@1.1.2](https://www.npmjs.com/package/gaze)
* [jasmine@2.6.0](https://www.npmjs.com/package/jasmine)
* [jasmine-spec-reporter@4.1.0](https://www.npmjs.com/package/jasmine-spec-reporter)
* [mongodb-runner@3.5.0](https://www.npmjs.com/package/mongodb-runner)
* [nyc@10.3.2](https://www.npmjs.com/package/nyc)
* [request-promise@4.2.1](https://www.npmjs.com/package/request-promise)


### 2.3.8
[Full Changelog](https://github.com/ParsePlatform/parse-server/compare/2.3.7...2.3.8)

#### New Features
* Support for PG-Promise options, thanks to [ren dong](https://github.com/rendongsc)

#### Improvements
* Improves support for graceful shutdown, thanks to [Florent Vilmart](https://github.com/flovilmart)
* Improves configuration validation for Twitter Authentication, thanks to [Benjamin Wilson Friedman](https://github.com/montymxb)

#### Bug Fixes
* Fixes issue affecting GeoPoint __type with Postgres, thanks to [zhoul-HS](https://github.com/zhoul-HS)
* Prevent user creation if username or password is empty, thanks to [Wissam Abirached](https://github.com/wabirached)

#### Dependency Updates:
* [cross-env@4.0.0 ](https://www.npmjs.com/package/cross-env)
* [ws@2.2.3](https://www.npmjs.com/package/ws)
* [babel-core@6.24.0](https://www.npmjs.com/package/babel-core)
* [uws@0.14.0](https://www.npmjs.com/package/uws)
* [babel-preset-es2015@6.24.0](https://www.npmjs.com/package/babel-preset-es2015)
* [babel-plugin-syntax-flow@6.18.0](https://www.npmjs.com/package/babel-plugin-syntax-flow)
* [babel-cli@6.24.0](https://www.npmjs.com/package/babel-cli)
* [babel-register@6.24.0](https://www.npmjs.com/package/babel-register)
* [winston-daily-rotate-file@1.4.6](https://www.npmjs.com/package/winston-daily-rotate-file)
* [mongodb@2.2.25](https://www.npmjs.com/package/mongodb)
* [redis@2.7.0](https://www.npmjs.com/package/redis)
* [pg-promise@5.6.4](https://www.npmjs.com/package/pg-promise)
* [parse-server-push-adapter@1.3.0](https://www.npmjs.com/package/parse-server-push-adapter)

### 2.3.7
[Full Changelog](https://github.com/ParsePlatform/parse-server/compare/2.3.6...2.3.7)

#### New Features
* New endpoint to resend verification email, thanks to [Xy Ziemba](https://github.com/xyziemba)

#### Improvements
* Add TTL option for Redis Cache Adapter, thanks to [Ryan Foster](https://github.com/f0ster)
* Update Postgres Storage Adapter, thanks to [Vitaly Tomilov](https://github.com/vitaly-t)

#### Bug Fixes
* Add index on Role.name, fixes (#3579), thanks to [Natan Rolnik](https://github.com/natanrolnik)
* Fix default value of userSensitiveFields, fixes (#3593), thanks to [Arthur Cinader](https://github.com/acinader)

#### Dependency Updates:
* [body-parser@1.17.1](https://www.npmjs.com/package/body-parser)
* [express@4.15.2](https://www.npmjs.com/package/express)
* [request@2.81.0](https://www.npmjs.com/package/request)
* [winston-daily-rotate-file@1.4.5](https://www.npmjs.com/package/winston-daily-rotate-file)
* [ws@2.2.0](https://www.npmjs.com/package/ws)


### 2.3.6
[Full Changelog](https://github.com/ParsePlatform/parse-server/compare/2.3.5...2.3.6)

#### Improvements
* Adds support for injecting a middleware for instumentation in the CLI, thanks to [Florent Vilmart](https://github.com/flovilmart)
* Alleviate mongodb bug with $or queries [SERVER-13732](https://jira.mongodb.org/browse/SERVER-13732), thanks to [Jack Wearden](https://github.com/NotBobTheBuilder)

#### Bug Fixes
* Fix issue affecting password policy and empty passwords, thanks to [Bhaskar Reddy Yasa](https://github.com/bhaskaryasa)
* Fix issue when logging url in non string objects, thanks to [Paulo Vítor S Reis](https://github.com/paulovitin)

#### Dependencies updates:
* [ws@2.1.0](https://npmjs.com/package/ws)
* [uws@0.13.0](https://npmjs.com/package/uws)
* [pg-promise@5.6.2](https://npmjs.com/package/pg-promise)


### 2.3.5
[Full Changelog](https://github.com/ParsePlatform/parse-server/compare/2.3.3...2.3.5)

#### Bug Fixes
* Allow empty client key
(#3497), thanks to [Arthur Cinader](https://github.com/acinader)
* Fix LiveQuery unsafe user
(#3525), thanks to [David Starke](https://github.com/dstarke)
* Use `flushdb` instead of `flushall` in RedisCacheAdapter
(#3523), thanks to [Jeremy Louie](https://github.com/JeremyPlease)
* Fix saving GeoPoints and Files in `_GlobalConfig` (Make sure we don't treat
dot notation keys as topLevel atoms)
(#3531), thanks to [Florent Vilmart](https://github.com/flovilmart)

### 2.3.3
[Full Changelog](https://github.com/ParsePlatform/parse-server/compare/2.3.2...2.3.3)

#### Breaking Changes
* **Minimum Node engine bumped to 4.6** (#3480), thanks to [Florent Vilmart](https://github.com/flovilmart)

#### Bug Fixes
* Add logging on failure to create file (#3424), thanks to [Arthur Cinader](https://github.com/acinader)
* Log Parse Errors so they are intelligible (#3431), thanks to [Arthur Cinader](https://github.com/acinader)
* MongoDB $or Queries avoid SERVER-13732 bug (#3476), thanks to [Jack Wearden](https://github.com/NotBobTheBuilder)
* Mongo object to Parse object date serialization - avoid re-serialization of iso of type Date (#3389), thanks to [nodechefMatt](https://github.com/nodechefMatt)

#### Improvements
* Ground preparations for push scalability (#3080), thanks to [Florent Vilmart](https://github.com/flovilmart)
* Use uWS as optional dependency for ws server (#3231), thanks to [Florent Vilmart](https://github.com/flovilmart)

### 2.3.2
[Full Changelog](https://github.com/ParsePlatform/parse-server/compare/2.3.1...2.3.2)

#### New features
* Add parseFrameURL for masking user-facing pages (#3267), thanks to  [Lenart Rudel](https://github.com/lenart)

#### Bug fixes
* Fix Parse-Server to work with winston-daily-rotate-1.4.2 (#3335), thanks to [Arthur Cinader](https://github.com/acinader)

#### Improvements
* Add support for regex string for password policy validatorPattern setting (#3331), thanks to [Bhaskar Reddy Yasa](https://github.com/bhaskaryasa)
* LiveQuery should match subobjects with dot notation (#3322), thanks to [David Starke](https://github.com/dstarke)
* Reduce time to process high number of installations for push (#3264), thanks to [jeacott1](https://github.com/jeacott1)
* Fix trivial typo in error message (#3238), thanks to [Arthur Cinader](https://github.com/acinader)

### 2.3.1
[Full Changelog](https://github.com/ParsePlatform/parse-server/compare/2.3.0...2.3.1)

A major issue was introduced when refactoring the authentication modules.
This release addresses only that issue.

### 2.3.0
[Full Changelog](https://github.com/ParsePlatform/parse-server/compare/2.2.25...2.3.0)

#### Breaking changes
* Parse.Cloud.useMasterKey() is a no-op, please refer to (Cloud Code migration guide)[https://github.com/ParsePlatform/parse-server/wiki/Compatibility-with-Hosted-Parse#cloud-code]
* Authentication helpers are now proper adapters, deprecates oauth option in favor of auth.
* DEPRECATES: facebookAppIds, use `auth: { facebook: { appIds: ["AAAAAAAAA" ] } }`
* `email` field is not returned anymore for `Parse.User` queries. (Provided only on the user itself if provided).

#### New Features
* Adds ability to restrict access through Class Level Permissions to only authenticated users [see docs](http://parseplatform.github.io/docs/ios/guide/#requires-authentication-permission-requires-parse-server---230)
* Adds ability to strip sensitive data from `_User` responses, strips emails by default, thanks to [Arthur Cinader](https://github.com/acinader)
* Adds password history support for password policies, thanks to [Bhaskar Reddy Yasa](https://github.com/bhaskaryasa)

#### Improvements
* Bump parse-server-s3-adapter to 1.0.6, thanks to [Arthur Cinader](https://github.com/acinader)
* Using PARSE_SERVER_ENABLE_EXPERIMENTAL_DIRECT_ACCESS let you create user sessions when passing {installationId: "xxx-xxx"} on signup in cloud code, thanks to [Florent Vilmart](https://github.com/flovilmart)
* Add CLI option to pass `host` parameter when creating parse-server from CLI, thanks to [Kulshekhar Kabra](https://github.com/kulshekhar)

#### Bug fixes
* Ensure batch routes are only using posix paths, thanks to [Steven Shipton](https://github.com/steven-supersolid)
* Ensure falsy options from CLI are properly taken into account, thanks to [Steven Shipton](https://github.com/steven-supersolid)
* Fixes issues affecting calls to `matchesKeyInQuery` with pointers.
* Ensure that `select` keys can be changed in triggers (beforeFind...), thanks to [Arthur Cinader](https://github.com/acinader)

#### Housekeeping
* Enables and enforces linting with eslint, thanks to [Arthur Cinader](https://github.com/acinader)

### 2.2.25

Postgres support requires v9.5

#### New Features
* Dockerizing Parse Server, thanks to [Kirill Kravinsky](https://github.com/woyorus)
* Login with qq, wechat, weibo, thanks to [haifeizhang]()
* Password policy, validation and expiration, thanks to [Bhaskar Reddy Yasa](https://github.com/bhaskaryasa)
* Health check on /health, thanks to [Kirill Kravinsky](https://github.com/woyorus)
* Reuse SchemaCache across requests option, thanks to [Steven Shipton](https://github.com/steven-supersolid)

#### Improvements
* Better support for CLI options, thanks to [Steven Shipton](https://github.com/steven-supersolid)
* Specity a database timeout with maxTimeMS, thanks to [Tyler Brock](https://github.com/TylerBrock)
* Adds the username to reset password success pages, thanks to [Halim Qarroum](https://github.com/HQarroum)
* Better support for Redis cache adapter, thanks to [Tyler Brock](https://github.com/TylerBrock)
* Better coverage of Postgres, thanks to [Kulshekhar Kabra](https://github.com/kulshekhar)

#### Bug Fixes
* Fixes issue when sending push to multiple installations, thanks to [Florent Vilmart](https://github.com/flovilmart)
* Fixes issues with twitter authentication, thanks to [jonas-db](https://github.com/jonas-db)
* Ignore createdAt fields update, thanks to [Yuki Takeichi](https://github.com/yuki-takeichi)
* Improve support for array equality with LiveQuery, thanks to [David Poetzsch-Heffter](https://github.com/dpoetzsch)
* Improve support for batch endpoint when serverURL and publicServerURL have different paths, thanks to [Florent Vilmart](https://github.com/flovilmart)
* Support saving relation objects, thanks to [Yuki Takeichi](https://github.com/yuki-takeichi)

### 2.2.24

#### New Features
* LiveQuery: Bring your own adapter (#2902), thanks to [Florent Vilmart](https://github.com/flovilmart)
* LiveQuery: Adds "update" operator to update a query subscription (#2935), thanks to [Florent Vilmart](https://github.com/flovilmart)

#### Improvements
* Better Postgres support, thanks to [Kulshekhar Kabra](https://github.com/kulshekhar)
* Logs the function name when failing (#2963), thanks to [Michael Helvey](https://github.com/michaelhelvey)
* CLI: forces closing the connections with SIGINT/SIGTERM (#2964), thanks to [Kulshekhar Kabra](https://github.com/kulshekhar)
* Reduce the number of calls to the `_SCHEMA` table (#2912), thanks to [Steven Shipton](https://github.com/steven-supersolid)
* LiveQuery: Support for Role ACL's, thanks to [Aaron Blondeau](https://github.com/aaron-blondeau-dose)

#### Bug Fixes
* Better support for checking application and client keys, thanks to [Steven Shipton](https://github.com/steven-supersolid)
* Google OAuth, better support for android and web logins, thanks to [Florent Vilmart](https://github.com/flovilmart)

### 2.2.23

* Run liveQuery server from CLI with a different port, thanks to [Florent Vilmart](https://github.com/flovilmart)
* Support for Postgres databaseURI, thanks to [Kulshekhar Kabra](https://github.com/kulshekhar)
* Support for Postgres options, thanks to [Kulshekhar Kabra](https://github.com/kulshekhar)
* Improved support for google login (id_token and access_token), thanks to [Florent Vilmart](https://github.com/flovilmart)
* Improvements with VKontakte login, thanks to [Eugene Antropov](https://github.com/antigp)
* Improved support for `select` and `include`, thanks to [Florent Vilmart](https://github.com/flovilmart)

#### Bug fixes

* Fix error when updating installation with useMasterKey (#2888), thanks to [Jeremy Louie](https://github.com/JeremyPlease)
* Fix bug affecting usage of multiple `notEqualTo`, thanks to [Jeremy Louie](https://github.com/JeremyPlease)
* Improved support for null values in arrays, thanks to [Florent Vilmart](https://github.com/flovilmart)

### 2.2.22

* Minimum nodejs engine is now 4.5

#### New Features
* New: CLI for parse-live-query-server, thanks to [Florent Vilmart](https://github.com/flovilmart)
* New: Start parse-live-query-server for parse-server CLI, thanks to [Florent Vilmart](https://github.com/flovilmart)

#### Bug fixes
* Fix: Include with pointers are not conflicting with get CLP anymore, thanks to [Florent Vilmart](https://github.com/flovilmart)
* Fix: Removes dependency on babel-polyfill, thanks to [Florent Vilmart](https://github.com/flovilmart)
* Fix: Support nested select calls, thanks to [Florent Vilmart](https://github.com/flovilmart)
* Fix: Use native column selection instead of runtime, thanks to [Florent Vilmart](https://github.com/flovilmart)
* Fix: installationId header is properly used when updating `_Installation` objects, thanks to [Florent Vilmart](https://github.com/flovilmart)
* Fix: don't crash parse-server on improperly formatted live-query messages, thanks to [Florent Vilmart](https://github.com/flovilmart)
* Fix: Passwords are properly stripped out of logs, thanks to [Arthur Cinader](https://github.com/acinader)
* Fix: Lookup for email in username if email is not set, thanks to [Florent Vilmart](https://github.com/flovilmart)

### 2.2.21

* Fix: Reverts removal of babel-polyfill

### 2.2.20

* New: Adds CloudCode handler for `beforeFind`, thanks to [Florent Vilmart](https://github.com/flovilmart)
* New: RedisCacheAdapter for syncing schema, role and user caches across servers, thanks to [Florent Vilmart](https://github.com/flovilmart)
* New: Latest master build available at `ParsePlatform/parse-server#latest`, thanks to [Florent Vilmart](https://github.com/flovilmart)
* Fix: Better support for upgradeToRevocableSession with missing session token, thanks to [Florent Vilmart](https://github.com/flovilmart)
* Fix: Removes babel-polyfill runtime dependency, thanks to [Florent Vilmart](https://github.com/flovilmart)
* Fix: Cluster option now support a boolean value for automatically choosing the right number of processes, thanks to [Florent Vilmart](https://github.com/flovilmart)
* Fix: Filenames now appear correctly, thanks to [Lama Chandrasena](https://github.com/lama-buddy)
* Fix: `_acl` is properly updated, thanks to [Steven Shipton](https://github.com/steven-supersolid)

Other fixes by [Mathias Rangel Wulff](https://github.com/mathiasrw)

### 2.2.19

* New: support for upgrading to revocable sessions, thanks to [Florent Vilmart](https://github.com/flovilmart)
* New: NullCacheAdapter for disabling caching, thanks to [Yuki Takeichi](https://github.com/yuki-takeichi)
* New: Account lockout policy [#2601](https://github.com/ParsePlatform/parse-server/pull/2601), thanks to [Diwakar Cherukumilli](https://github.com/cherukumilli)
* New: Jobs endpoint for defining and run jobs (no scheduling), thanks to [Florent Vilmart](https://github.com/flovilmart)
* New: Add --cluster option to the CLI, thanks to [Florent Vilmart](https://github.com/flovilmart)
* New: Support for login with vk.com, thanks to [Nurdaulet Bolatov](https://github.com/nbolatov)
* New: experimental support for postgres databases, thanks to [Florent Vilmart](https://github.com/flovilmart)
* Fix: parse-server doesn't call next() after successful responses, thanks to [Florent Vilmart](https://github.com/flovilmart)
* Fix: Nested objects are properly includeed with Pointer Permissions on, thanks to [Florent Vilmart](https://github.com/flovilmart)
* Fix: null values in include calls are properly handled, thanks to [Florent Vilmart](https://github.com/flovilmart)
* Fix: Schema validations now runs after beforeSave hooks, thanks to [Florent Vilmart](https://github.com/flovilmart)
* Fix: usersname and passwords are properly type checked, thanks to [Bam Wang](https://github.com/bamwang)
* Fix: logging in info log would log also in error log, thanks to [Florent Vilmart](https://github.com/flovilmart)
* Fix: removes extaneous logging from ParseLiveQueryServer, thanks to [Flavio Torres](https://github.com/flavionegrao)
* Fix: support for Range requests for files, thanks to [Brage G. Staven](https://github.com/Bragegs)

### 2.2.18

* Fix: Improve support for objects in push alert, thanks to [Antoine Lenoir](https://github.com/alenoir)
* Fix; Prevent pointed from getting clobbered when they are changed in a beforeSave, thanks to [sud](https://github.com/sud80)
* Fix: Improve support for "Bytes" type, thanks to [CongHoang](https://github.com/conghoang)
* Fix: Better logging compatability with Parse.com, thanks to [Arthur Cinader](https://github.com/acinader)
* New: Add Janrain Capture and Janrain Engage auth provider, thanks to [Andrew Lane](https://github.com/AndrewLane)
* Improved: Include content length header in files response, thanks to [Steven Van Bael](https://github.com/vbsteven)
* Improved: Support byte range header for files, thanks to [Brage G. Staven](https://github.com/Bragegs)
* Improved: Validations for LinkedIn access_tokens, thanks to [Felix Dumit](https://github.com/felix-dumit)
* Improved: Experimental postgres support, thanks to [Florent Vilmart](https://github.com/flovilmart)
* Perf: Use native bcrypt implementation if available, thanks to [Florent Vilmart](https://github.com/flovilmart)


### 2.2.17
[Full Changelog](https://github.com/ParsePlatform/parse-server/compare/2.2.16...2.2.17)

* Cloud code logs [\#2370](https://github.com/ParsePlatform/parse-server/pull/2370) ([flovilmart](https://github.com/flovilmart))
* Make sure \_PushStatus operations are run in order [\#2367](https://github.com/ParsePlatform/parse-server/pull/2367) ([flovilmart](https://github.com/flovilmart))
* Typo fix for error message when can't ensure uniqueness of user email addresses [\#2360](https://github.com/ParsePlatform/parse-server/pull/2360) ([AndrewLane](https://github.com/AndrewLane))
* LiveQuery constrains matching fix [\#2357](https://github.com/ParsePlatform/parse-server/pull/2357) ([simonas-notcat](https://github.com/simonas-notcat))
* Fix typo in logging for commander parseConfigFile [\#2352](https://github.com/ParsePlatform/parse-server/pull/2352) ([AndrewLane](https://github.com/AndrewLane))
* Fix minor typos in test names [\#2351](https://github.com/ParsePlatform/parse-server/pull/2351) ([acinader](https://github.com/acinader))
* Makes sure we don't strip authData or session token from users using masterKey [\#2348](https://github.com/ParsePlatform/parse-server/pull/2348) ([flovilmart](https://github.com/flovilmart))
* Run coverage with istanbul [\#2340](https://github.com/ParsePlatform/parse-server/pull/2340) ([flovilmart](https://github.com/flovilmart))
* Run next\(\) after successfully sending data to the client [\#2338](https://github.com/ParsePlatform/parse-server/pull/2338) ([blacha](https://github.com/blacha))
* Cache all the mongodb/version folder [\#2336](https://github.com/ParsePlatform/parse-server/pull/2336) ([flovilmart](https://github.com/flovilmart))
* updates usage of setting: emailVerifyTokenValidityDuration [\#2331](https://github.com/ParsePlatform/parse-server/pull/2331) ([cherukumilli](https://github.com/cherukumilli))
* Update Mongodb client to 2.2.4 [\#2329](https://github.com/ParsePlatform/parse-server/pull/2329) ([flovilmart](https://github.com/flovilmart))
* Allow usage of analytics adapter [\#2327](https://github.com/ParsePlatform/parse-server/pull/2327) ([deashay](https://github.com/deashay))
* Fix flaky tests [\#2324](https://github.com/ParsePlatform/parse-server/pull/2324) ([flovilmart](https://github.com/flovilmart))
* don't serve null authData values [\#2320](https://github.com/ParsePlatform/parse-server/pull/2320) ([yuzeh](https://github.com/yuzeh))
* Fix null relation problem [\#2319](https://github.com/ParsePlatform/parse-server/pull/2319) ([flovilmart](https://github.com/flovilmart))
* Clear the connectionPromise upon close or error [\#2314](https://github.com/ParsePlatform/parse-server/pull/2314) ([flovilmart](https://github.com/flovilmart))
* Report validation errors with correct error code [\#2299](https://github.com/ParsePlatform/parse-server/pull/2299) ([flovilmart](https://github.com/flovilmart))
* Parses correctly Parse.Files and Dates when sent to Cloud Code Functions [\#2297](https://github.com/ParsePlatform/parse-server/pull/2297) ([flovilmart](https://github.com/flovilmart))
* Adding proper generic Not Implemented. [\#2292](https://github.com/ParsePlatform/parse-server/pull/2292) ([vitaly-t](https://github.com/vitaly-t))
* Adds schema caching capabilities \(5s by default\) [\#2286](https://github.com/ParsePlatform/parse-server/pull/2286) ([flovilmart](https://github.com/flovilmart))
* add digits oauth provider [\#2284](https://github.com/ParsePlatform/parse-server/pull/2284) ([ranhsd](https://github.com/ranhsd))
* Improve installations query [\#2281](https://github.com/ParsePlatform/parse-server/pull/2281) ([flovilmart](https://github.com/flovilmart))
* Adding request headers to cloud functions fixes \#1461 [\#2274](https://github.com/ParsePlatform/parse-server/pull/2274) ([blacha](https://github.com/blacha))
* Creates a new sessionToken when updating password [\#2266](https://github.com/ParsePlatform/parse-server/pull/2266) ([flovilmart](https://github.com/flovilmart))
* Add Gitter chat link to the README. [\#2264](https://github.com/ParsePlatform/parse-server/pull/2264) ([nlutsenko](https://github.com/nlutsenko))
* Restores ability to include non pointer keys [\#2263](https://github.com/ParsePlatform/parse-server/pull/2263) ([flovilmart](https://github.com/flovilmart))
* Allow next middleware handle error in handleParseErrors [\#2260](https://github.com/ParsePlatform/parse-server/pull/2260) ([mejcz](https://github.com/mejcz))
* Exposes the ClientSDK infos if available [\#2259](https://github.com/ParsePlatform/parse-server/pull/2259) ([flovilmart](https://github.com/flovilmart))
* Adds support for multiple twitter auths options [\#2256](https://github.com/ParsePlatform/parse-server/pull/2256) ([flovilmart](https://github.com/flovilmart))
* validate\_purchase fix for SANDBOX requests [\#2253](https://github.com/ParsePlatform/parse-server/pull/2253) ([valeryvaskabovich](https://github.com/valeryvaskabovich))

### 2.2.16

* New: Expose InMemoryCacheAdapter publicly, thanks to [Steven Shipton](https://github.com/steven-supersolid)
* New: Add ability to prevent login with unverified email, thanks to [Diwakar Cherukumilli](https://github.com/cherukumilli)
* Improved: Better error message for incorrect type, thanks to [Andrew Lane](https://github.com/AndrewLane)
* Improved: Better error message for permission denied, thanks to [Blayne Chard](https://github.com/blacha)
* Improved: Update authData on login, thanks to [Florent Vilmart](https://github.com/flovilmart)
* Improved: Ability to not check for old files on Parse.com, thanks to [OzgeAkin](https://github.com/OzgeAkin)
* Fix: Issues with email adapter validation, thanks to [Tyler Brock](https://github.com/TylerBrock)
* Fix: Issues with nested $or queries, thanks to [Florent Vilmart](https://github.com/flovilmart)

### 2.2.15

* Fix: Type in description for Parse.Error.INVALID_QUERY, thanks to [Andrew Lane](https://github.com/AndrewLane)
* Improvement: Stop requiring verifyUserEmails for password reset functionality, thanks to [Tyler Brock](https://github.com/TylerBrock)
* Improvement: Kill without validation, thanks to [Drew Gross](https://github.com/drew-gross)
* Fix: Deleting a file does not delete from fs.files, thanks to [David Keita](https://github.com/maninga)
* Fix: Postgres stoage adapter fix, thanks to [Vitaly Tomilov](https://github.com/vitaly-t)
* Fix: Results invalid session when providing an invalid session token, thanks to [Florent Vilmart](https://github.com/flovilmart)
* Fix: issue creating an anonymous user, thanks to [Hussam Moqhim](https://github.com/hmoqhim)
* Fix: make http response serializable, thanks to [Florent Vilmart](https://github.com/flovilmart)
* New: Add postmark email adapter alternative [Glenn Reyes](https://github.com/glennreyes)

### 2.2.14

* Hotfix: Fix Parse.Cloud.HTTPResponse serialization

### 2.2.13

* Hotfix: Pin version of deepcopy

### 2.2.12

* New: Custom error codes in cloud code response.error, thanks to [Jeremy Pease](https://github.com/JeremyPlease)
* Fix: Crash in beforeSave when response is not an object, thanks to [Tyler Brock](https://github.com/TylerBrock)
* Fix: Allow "get" on installations
* Fix: Fix overly restrictive Class Level Permissions, thanks to [Florent Vilmart](https://github.com/flovilmart)
* Fix: Fix nested date parsing in Cloud Code, thanks to [Marco Cheung](https://github.com/Marco129)
* Fix: Support very old file formats from Parse.com

### 2.2.11

* Security: Censor user password in logs, thanks to [Marco Cheung](https://github.com/Marco129)
* New: Add PARSE_SERVER_LOGS_FOLDER env var for setting log folder, thanks to [KartikeyaRokde](https://github.com/KartikeyaRokde)
* New: Webhook key support, thanks to [Tyler Brock](https://github.com/TylerBrock)
* Perf: Add cache adapter and default caching of certain objects, thanks to [Blayne Chard](https://github.com/blacha)
* Improvement: Better error messages for schema type mismatches, thanks to [Jeremy Pease](https://github.com/JeremyPlease)
* Improvement: Better error messages for reset password emails
* Improvement: Webhook key support in CLI, thanks to [Tyler Brock](https://github.com/TylerBrock)
* Fix: Remove read only fields when using beforeSave, thanks to [Tyler Brock](https://github.com/TylerBrock)
* Fix: Use content type provided by JS SDK, thanks to [Blayne Chard](https://github.com/blacha) and [Florent Vilmart](https://github.com/flovilmart)
* Fix: Tell the dashboard the stored push data is available, thanks to [Jeremy Pease](https://github.com/JeremyPlease)
* Fix: Add support for HTTP Basic Auth, thanks to [Hussam Moqhim](https://github.com/hmoqhim)
* Fix: Support for MongoDB version 3.2.6, (note: do not use MongoDB 3.2 with migrated apps that still have traffic on Parse.com), thanks to [Tyler Brock](https://github.com/TylerBrock)
* Fix: Prevent `pm2` from crashing when push notifications fail, thanks to [benishak](https://github.com/benishak)
* Fix: Add full list of default _Installation fields, thanks to [Jeremy Pease](https://github.com/JeremyPlease)
* Fix: Strip objectId out of hooks responses, thanks to [Tyler Brock](https://github.com/TylerBrock)
* Fix: Fix external webhook response format, thanks to [Tyler Brock](https://github.com/TylerBrock)
* Fix: Fix beforeSave when object is passed to `success`, thanks to [Madhav Bhagat](https://github.com/codebreach)
* Fix: Remove use of deprecated APIs, thanks to [Emad Ehsan](https://github.com/emadehsan)
* Fix: Crash when multiple Parse Servers on the same machine try to write to the same logs folder, thanks to [Steven Shipton](https://github.com/steven-supersolid)
* Fix: Various issues with key names in `Parse.Object`s
* Fix: Treat Bytes type properly
* Fix: Caching bugs that caused writes by masterKey or other session token to not show up to users reading with a different session token
* Fix: Pin mongo driver version, preventing a regression in version 2.1.19
* Fix: Various issues with pointer fields not being treated properly
* Fix: Issues with pointed getting un-fetched due to changes in beforeSave
* Fix: Fixed crash when deleting classes that have CLPs

### 2.2.10

* Fix: Write legacy ACLs to Mongo so that clients that still go through Parse.com can read them, thanks to [Tyler Brock](https://github.com/TylerBrock) and [carmenlau](https://github.com/carmenlau)
* Fix: Querying installations with limit = 0 and count = 1 now works, thanks to [ssk7833](https://github.com/ssk7833)
* Fix: Return correct error when violating unique index, thanks to [Marco Cheung](https://github.com/Marco129)
* Fix: Allow unsetting user's email, thanks to [Marco Cheung](https://github.com/Marco129)
* New: Support for Node 6.1

### 2.2.9

* Fix: Fix a regression that caused Parse Server to crash when a null parameter is passed to a Cloud function

### 2.2.8

* New: Support for Pointer Permissions
* New: Expose logger in Cloud Code
* New: Option to revoke sessions on password reset
* New: Option to expire inactive sessions
* Perf: Improvements in ACL checking query
* Fix: Issues when sending pushes to list of devices that contains invalid values
* Fix: Issues caused by using babel-polyfill outside of Parse Server, but in the same express app
* Fix: Remove creation of extra session tokens
* Fix: Return authData when querying with master key
* Fix: Bugs when deleting webhooks
* Fix: Ignore _RevocableSession header, which might be sent by the JS SDK
* Fix: Issues with querying via URL params
* Fix: Properly encode "Date" parameters to cloud code functions


### 2.2.7

* Adds support for --verbose and verbose option when running ParseServer [\#1414](https://github.com/ParsePlatform/parse-server/pull/1414) ([flovilmart](https://github.com/flovilmart))
* Adds limit = 0 as a valid parameter for queries [\#1493](https://github.com/ParsePlatform/parse-server/pull/1493) ([seijiakiyama](https://github.com/seijiakiyama))
* Makes sure we preserve Installations when updating a token  \(\#1475\) [\#1486](https://github.com/ParsePlatform/parse-server/pull/1486) ([flovilmart](https://github.com/flovilmart))
* Hotfix for tests [\#1503](https://github.com/ParsePlatform/parse-server/pull/1503) ([flovilmart](https://github.com/flovilmart))
* Enable logs [\#1502](https://github.com/ParsePlatform/parse-server/pull/1502) ([drew-gross](https://github.com/drew-gross))
* Do some triple equals for great justice [\#1499](https://github.com/ParsePlatform/parse-server/pull/1499) ([TylerBrock](https://github.com/TylerBrock))
* Apply credential stripping to all untransforms for \_User [\#1498](https://github.com/ParsePlatform/parse-server/pull/1498) ([TylerBrock](https://github.com/TylerBrock))
* Checking if object has defined key for Pointer constraints in liveQuery [\#1487](https://github.com/ParsePlatform/parse-server/pull/1487) ([simonas-notcat](https://github.com/simonas-notcat))
* Remove collection prefix and default mongo URI [\#1479](https://github.com/ParsePlatform/parse-server/pull/1479) ([drew-gross](https://github.com/drew-gross))
* Store collection prefix in mongo adapter, and clean up adapter interface [\#1472](https://github.com/ParsePlatform/parse-server/pull/1472) ([drew-gross](https://github.com/drew-gross))
* Move field deletion logic into mongo adapter [\#1471](https://github.com/ParsePlatform/parse-server/pull/1471) ([drew-gross](https://github.com/drew-gross))
* Adds support for Long and Double mongodb types \(fixes \#1316\) [\#1470](https://github.com/ParsePlatform/parse-server/pull/1470) ([flovilmart](https://github.com/flovilmart))
* Schema.js database agnostic [\#1468](https://github.com/ParsePlatform/parse-server/pull/1468) ([flovilmart](https://github.com/flovilmart))
* Remove console.log [\#1465](https://github.com/ParsePlatform/parse-server/pull/1465) ([drew-gross](https://github.com/drew-gross))
* Push status nits [\#1462](https://github.com/ParsePlatform/parse-server/pull/1462) ([flovilmart](https://github.com/flovilmart))
* Fixes \#1444 [\#1451](https://github.com/ParsePlatform/parse-server/pull/1451) ([flovilmart](https://github.com/flovilmart))
* Removing sessionToken and authData from \_User objects included in a query [\#1450](https://github.com/ParsePlatform/parse-server/pull/1450) ([simonas-notcat](https://github.com/simonas-notcat))
* Move mongo field type logic into mongoadapter [\#1432](https://github.com/ParsePlatform/parse-server/pull/1432) ([drew-gross](https://github.com/drew-gross))
* Prevents \_User lock out when setting ACL on signup or afterwards [\#1429](https://github.com/ParsePlatform/parse-server/pull/1429) ([flovilmart](https://github.com/flovilmart))
* Update .travis.yml [\#1428](https://github.com/ParsePlatform/parse-server/pull/1428) ([flovilmart](https://github.com/flovilmart))
* Adds relation fields to objects [\#1424](https://github.com/ParsePlatform/parse-server/pull/1424) ([flovilmart](https://github.com/flovilmart))
* Update .travis.yml [\#1423](https://github.com/ParsePlatform/parse-server/pull/1423) ([flovilmart](https://github.com/flovilmart))
* Sets the defaultSchemas keys in the SchemaCollection [\#1421](https://github.com/ParsePlatform/parse-server/pull/1421) ([flovilmart](https://github.com/flovilmart))
* Fixes \#1417 [\#1420](https://github.com/ParsePlatform/parse-server/pull/1420) ([drew-gross](https://github.com/drew-gross))
* Untransform should treat Array's as nested objects [\#1416](https://github.com/ParsePlatform/parse-server/pull/1416) ([blacha](https://github.com/blacha))
* Adds X-Parse-Push-Status-Id header [\#1412](https://github.com/ParsePlatform/parse-server/pull/1412) ([flovilmart](https://github.com/flovilmart))
* Schema format cleanup [\#1407](https://github.com/ParsePlatform/parse-server/pull/1407) ([drew-gross](https://github.com/drew-gross))
* Updates the publicServerURL option [\#1397](https://github.com/ParsePlatform/parse-server/pull/1397) ([flovilmart](https://github.com/flovilmart))
* Fix exception with non-expiring session tokens. [\#1386](https://github.com/ParsePlatform/parse-server/pull/1386) ([0x18B2EE](https://github.com/0x18B2EE))
* Move mongo schema format related logic into mongo adapter [\#1385](https://github.com/ParsePlatform/parse-server/pull/1385) ([drew-gross](https://github.com/drew-gross))
* WIP: Huge performance improvement on roles queries [\#1383](https://github.com/ParsePlatform/parse-server/pull/1383) ([flovilmart](https://github.com/flovilmart))
* Removes GCS Adapter from provided adapters [\#1339](https://github.com/ParsePlatform/parse-server/pull/1339) ([flovilmart](https://github.com/flovilmart))
* DBController refactoring [\#1228](https://github.com/ParsePlatform/parse-server/pull/1228) ([flovilmart](https://github.com/flovilmart))
* Spotify authentication [\#1226](https://github.com/ParsePlatform/parse-server/pull/1226) ([1nput0utput](https://github.com/1nput0utput))
* Expose DatabaseAdapter to simplify application tests [\#1121](https://github.com/ParsePlatform/parse-server/pull/1121) ([steven-supersolid](https://github.com/steven-supersolid))

### 2.2.6

* Important Fix: Disables find on installation from clients [\#1374](https://github.com/ParsePlatform/parse-server/pull/1374) ([flovilmart](https://github.com/flovilmart))
* Adds missing options to the CLI [\#1368](https://github.com/ParsePlatform/parse-server/pull/1368) ([flovilmart](https://github.com/flovilmart))
* Removes only master on travis [\#1367](https://github.com/ParsePlatform/parse-server/pull/1367) ([flovilmart](https://github.com/flovilmart))
* Auth.\_loadRoles should not query the same role twice. [\#1366](https://github.com/ParsePlatform/parse-server/pull/1366) ([blacha](https://github.com/blacha))

### 2.2.5

* Improves config loading and tests [\#1363](https://github.com/ParsePlatform/parse-server/pull/1363) ([flovilmart](https://github.com/flovilmart))
* Adds travis configuration to deploy NPM on new version tags [\#1361](https://github.com/ParsePlatform/parse-server/pull/1361) ([gfosco](https://github.com/gfosco))
* Inject the default schemas properties when loading it [\#1357](https://github.com/ParsePlatform/parse-server/pull/1357) ([flovilmart](https://github.com/flovilmart))
* Adds console transport when testing with VERBOSE=1 [\#1351](https://github.com/ParsePlatform/parse-server/pull/1351) ([flovilmart](https://github.com/flovilmart))
* Make notEqual work on relations  [\#1350](https://github.com/ParsePlatform/parse-server/pull/1350) ([flovilmart](https://github.com/flovilmart))
* Accept only bool for $exists in LiveQuery [\#1315](https://github.com/ParsePlatform/parse-server/pull/1315) ([drew-gross](https://github.com/drew-gross))
* Adds more options when using CLI/config [\#1305](https://github.com/ParsePlatform/parse-server/pull/1305) ([flovilmart](https://github.com/flovilmart))
* Update error message [\#1297](https://github.com/ParsePlatform/parse-server/pull/1297) ([drew-gross](https://github.com/drew-gross))
* Properly let masterKey add fields [\#1291](https://github.com/ParsePlatform/parse-server/pull/1291) ([flovilmart](https://github.com/flovilmart))
* Point to \#1271 as how to write a good issue report [\#1290](https://github.com/ParsePlatform/parse-server/pull/1290) ([drew-gross](https://github.com/drew-gross))
* Adds ability to override mount with publicServerURL for production uses [\#1287](https://github.com/ParsePlatform/parse-server/pull/1287) ([flovilmart](https://github.com/flovilmart))
* Single object queries to use include and keys [\#1280](https://github.com/ParsePlatform/parse-server/pull/1280) ([jeremyjackson89](https://github.com/jeremyjackson89))
* Improves report for Push error in logs and \_PushStatus [\#1269](https://github.com/ParsePlatform/parse-server/pull/1269) ([flovilmart](https://github.com/flovilmart))
* Removes all stdout/err logs while testing [\#1268](https://github.com/ParsePlatform/parse-server/pull/1268) ([flovilmart](https://github.com/flovilmart))
* Matching queries with doesNotExist constraint [\#1250](https://github.com/ParsePlatform/parse-server/pull/1250) ([andrecardoso](https://github.com/andrecardoso))
* Added session length option for session tokens to server configuration [\#997](https://github.com/ParsePlatform/parse-server/pull/997) ([Kenishi](https://github.com/Kenishi))
* Regression test for \#1259 [\#1286](https://github.com/ParsePlatform/parse-server/pull/1286) ([drew-gross](https://github.com/drew-gross))
* Regression test for \#871 [\#1283](https://github.com/ParsePlatform/parse-server/pull/1283) ([drew-gross](https://github.com/drew-gross))
* Add a test to repro \#701 [\#1281](https://github.com/ParsePlatform/parse-server/pull/1281) ([drew-gross](https://github.com/drew-gross))
* Fix for \#1334: using relative cloud code files broken  [\#1353](https://github.com/ParsePlatform/parse-server/pull/1353) ([airdrummingfool](https://github.com/airdrummingfool))
* Fix Issue/1288 [\#1346](https://github.com/ParsePlatform/parse-server/pull/1346) ([flovilmart](https://github.com/flovilmart))
* Fixes \#1271 [\#1295](https://github.com/ParsePlatform/parse-server/pull/1295) ([drew-gross](https://github.com/drew-gross))
* Fixes issue \#1302 [\#1314](https://github.com/ParsePlatform/parse-server/pull/1314) ([flovilmart](https://github.com/flovilmart))
* Fixes bug related to include in queries [\#1312](https://github.com/ParsePlatform/parse-server/pull/1312) ([flovilmart](https://github.com/flovilmart))


### 2.2.4

* Hotfix: fixed imports issue for S3Adapter, GCSAdapter, FileSystemAdapter [\#1263](https://github.com/ParsePlatform/parse-server/pull/1263) ([drew-gross](https://github.com/drew-gross)
* Fix: Clean null authData values on _User update [\#1199](https://github.com/ParsePlatform/parse-server/pull/1199) ([yuzeh](https://github.com/yuzeh))

### 2.2.3

* Fixed bug with invalid email verification link on email update. [\#1253](https://github.com/ParsePlatform/parse-server/pull/1253) ([kzielonka](https://github.com/kzielonka))
* Badge update supports increment as well as Increment [\#1248](https://github.com/ParsePlatform/parse-server/pull/1248) ([flovilmart](https://github.com/flovilmart))
* Config/Push Tested with the dashboard. [\#1235](https://github.com/ParsePlatform/parse-server/pull/1235) ([drew-gross](https://github.com/drew-gross))
* Better logging with winston [\#1234](https://github.com/ParsePlatform/parse-server/pull/1234) ([flovilmart](https://github.com/flovilmart))
* Make GlobalConfig work like parse.com [\#1210](https://github.com/ParsePlatform/parse-server/pull/1210) ([framp](https://github.com/framp))
* Improve flattening of results from pushAdapter [\#1204](https://github.com/ParsePlatform/parse-server/pull/1204) ([flovilmart](https://github.com/flovilmart))
* Push adapters are provided by external packages [\#1195](https://github.com/ParsePlatform/parse-server/pull/1195) ([flovilmart](https://github.com/flovilmart))
* Fix flaky test [\#1188](https://github.com/ParsePlatform/parse-server/pull/1188) ([drew-gross](https://github.com/drew-gross))
* Fixes problem affecting finding array pointers [\#1185](https://github.com/ParsePlatform/parse-server/pull/1185) ([flovilmart](https://github.com/flovilmart))
* Moves Files adapters to external packages [\#1172](https://github.com/ParsePlatform/parse-server/pull/1172) ([flovilmart](https://github.com/flovilmart))
* Mark push as enabled in serverInfo endpoint [\#1164](https://github.com/ParsePlatform/parse-server/pull/1164) ([drew-gross](https://github.com/drew-gross))
* Document email adapter [\#1144](https://github.com/ParsePlatform/parse-server/pull/1144) ([drew-gross](https://github.com/drew-gross))
* Reset password fix [\#1133](https://github.com/ParsePlatform/parse-server/pull/1133) ([carmenlau](https://github.com/carmenlau))

### 2.2.2

* Important Fix: Mounts createLiveQueryServer, fix babel induced problem [\#1153](https://github.com/ParsePlatform/parse-server/pull/1153) (flovilmart)
* Move ParseServer to it's own file [\#1166](https://github.com/ParsePlatform/parse-server/pull/1166) (flovilmart)
* Update README.md * remove deploy buttons * replace with community links [\#1139](https://github.com/ParsePlatform/parse-server/pull/1139) (drew-gross)
* Adds bootstrap.sh [\#1138](https://github.com/ParsePlatform/parse-server/pull/1138) (flovilmart)
* Fix: Do not override username [\#1142](https://github.com/ParsePlatform/parse-server/pull/1142) (flovilmart)
* Fix: Add pushId back to GCM payload [\#1168](https://github.com/ParsePlatform/parse-server/pull/1168) (wangmengyan95)

### 2.2.1

* New: Add FileSystemAdapter file adapter [\#1098](https://github.com/ParsePlatform/parse-server/pull/1098) (dtsolis)
* New: Enabled CLP editing [\#1128](https://github.com/ParsePlatform/parse-server/pull/1128) (drew-gross)
* Improvement: Reduces the number of connections to mongo created [\#1111](https://github.com/ParsePlatform/parse-server/pull/1111) (flovilmart)
* Improvement: Make ParseServer a class [\#980](https://github.com/ParsePlatform/parse-server/pull/980) (flovilmart)
* Fix: Adds support for plain object in $add, $addUnique, $remove [\#1114](https://github.com/ParsePlatform/parse-server/pull/1114) (flovilmart)
* Fix: Generates default CLP, freezes objects [\#1132](https://github.com/ParsePlatform/parse-server/pull/1132) (flovilmart)
* Fix: Properly sets installationId on creating session with 3rd party auth [\#1110](https://github.com/ParsePlatform/parse-server/pull/1110) (flovilmart)

### 2.2.0

* New Feature: Real-time functionality with Live Queries! [\#1092](https://github.com/ParsePlatform/parse-server/pull/1092) (wangmengyan95)
* Improvement: Push Status API [\#1004](https://github.com/ParsePlatform/parse-server/pull/1004) (flovilmart)
* Improvement: Allow client operations on Roles [\#1068](https://github.com/ParsePlatform/parse-server/pull/1068) (flovilmart)
* Improvement: Add URI encoding to mongo auth parameters [\#986](https://github.com/ParsePlatform/parse-server/pull/986) (bgw)
* Improvement: Adds support for apps key in config file, but only support single app for now [\#979](https://github.com/ParsePlatform/parse-server/pull/979) (flovilmart)
* Documentation: Getting Started and Configuring Parse Server [\#988](https://github.com/ParsePlatform/parse-server/pull/988) (hramos)
* Fix: Various edge cases with REST API [\#1066](https://github.com/ParsePlatform/parse-server/pull/1066) (flovilmart)
* Fix: Makes sure the location in results has the proper objectId [\#1065](https://github.com/ParsePlatform/parse-server/pull/1065) (flovilmart)
* Fix: Third-party auth is properly removed when unlinked [\#1081](https://github.com/ParsePlatform/parse-server/pull/1081) (flovilmart)
* Fix: Clear the session-user cache when changing \_User objects [\#1072](https://github.com/ParsePlatform/parse-server/pull/1072) (gfosco)
* Fix: Bug related to subqueries on unfetched objects [\#1046](https://github.com/ParsePlatform/parse-server/pull/1046) (flovilmart)
* Fix: Properly urlencode parameters for email validation and password reset [\#1001](https://github.com/ParsePlatform/parse-server/pull/1001) (flovilmart)
* Fix: Better sanitization/decoding of object data for afterSave triggers [\#992](https://github.com/ParsePlatform/parse-server/pull/992) (flovilmart)
* Fix: Changes default encoding for httpRequest [\#892](https://github.com/ParsePlatform/parse-server/pull/892) (flovilmart)

### 2.1.6

* Improvement: Full query support for badge Increment \(\#931\) [\#983](https://github.com/ParsePlatform/parse-server/pull/983) (flovilmart)
* Improvement: Shutdown standalone parse server gracefully [\#958](https://github.com/ParsePlatform/parse-server/pull/958) (raulr)
* Improvement: Add database options to ParseServer constructor and pass to MongoStorageAdapter [\#956](https://github.com/ParsePlatform/parse-server/pull/956) (steven-supersolid)
* Improvement: AuthData logic refactor [\#952](https://github.com/ParsePlatform/parse-server/pull/952) (flovilmart)
* Improvement: Changed FileLoggerAdapterSpec to fail gracefully on Windows [\#946](https://github.com/ParsePlatform/parse-server/pull/946) (aneeshd16)
* Improvement: Add new schema collection type and replace all usages of direct mongo collection for schema operations. [\#943](https://github.com/ParsePlatform/parse-server/pull/943) (nlutsenko)
* Improvement: Adds CLP API to Schema router [\#898](https://github.com/ParsePlatform/parse-server/pull/898) (flovilmart)
* Fix: Cleans up authData null keys on login for android crash [\#978](https://github.com/ParsePlatform/parse-server/pull/978) (flovilmart)
* Fix: Do master query for before/afterSaveHook [\#959](https://github.com/ParsePlatform/parse-server/pull/959) (wangmengyan95)
* Fix: re-add shebang [\#944](https://github.com/ParsePlatform/parse-server/pull/944) (flovilmart)
* Fix: Added test command for Windows support [\#886](https://github.com/ParsePlatform/parse-server/pull/886) (aneeshd16)

### 2.1.5

* New: FileAdapter for Google Cloud Storage [\#708](https://github.com/ParsePlatform/parse-server/pull/708) (mcdonamp)
* Improvement: Minimize extra schema queries in some scenarios. [\#919](https://github.com/ParsePlatform/parse-server/pull/919) (Marco129)
* Improvement: Move DatabaseController and Schema fully to adaptive mongo collection. [\#909](https://github.com/ParsePlatform/parse-server/pull/909) (nlutsenko)
* Improvement: Cleanup PushController/PushRouter, remove raw mongo collection access. [\#903](https://github.com/ParsePlatform/parse-server/pull/903) (nlutsenko)
* Improvement: Increment badge the right way [\#902](https://github.com/ParsePlatform/parse-server/pull/902) (flovilmart)
* Improvement: Migrate ParseGlobalConfig to new database storage API. [\#901](https://github.com/ParsePlatform/parse-server/pull/901) (nlutsenko)
* Improvement: Improve delete flow for non-existent \_Join collection [\#881](https://github.com/ParsePlatform/parse-server/pull/881) (Marco129)
* Improvement: Adding a role scenario test for issue 827 [\#878](https://github.com/ParsePlatform/parse-server/pull/878) (gfosco)
* Improvement: Test empty authData block on login for \#413 [\#863](https://github.com/ParsePlatform/parse-server/pull/863) (gfosco)
* Improvement: Modified the npm dev script to support Windows [\#846](https://github.com/ParsePlatform/parse-server/pull/846) (aneeshd16)
* Improvement: Move HooksController to use MongoCollection instead of direct Mongo access. [\#844](https://github.com/ParsePlatform/parse-server/pull/844) (nlutsenko)
* Improvement: Adds public\_html and views for packaging [\#839](https://github.com/ParsePlatform/parse-server/pull/839) (flovilmart)
* Improvement: Better support for windows builds [\#831](https://github.com/ParsePlatform/parse-server/pull/831) (flovilmart)
* Improvement: Convert Schema.js to ES6 class. [\#826](https://github.com/ParsePlatform/parse-server/pull/826) (nlutsenko)
* Improvement: Remove duplicated instructions [\#816](https://github.com/ParsePlatform/parse-server/pull/816) (hramos)
* Improvement: Completely migrate SchemasRouter to new MongoCollection API. [\#794](https://github.com/ParsePlatform/parse-server/pull/794) (nlutsenko)
* Fix: Do not require where clause in $dontSelect condition on queries. [\#925](https://github.com/ParsePlatform/parse-server/pull/925) (nlutsenko)
* Fix: Make sure that ACLs propagate to before/after save hooks. [\#924](https://github.com/ParsePlatform/parse-server/pull/924) (nlutsenko)
* Fix: Support params option in Parse.Cloud.httpRequest. [\#912](https://github.com/ParsePlatform/parse-server/pull/912) (carmenlau)
* Fix: Fix flaky Parse.GeoPoint test. [\#908](https://github.com/ParsePlatform/parse-server/pull/908) (nlutsenko)
* Fix: Handle legacy \_client\_permissions key in \_SCHEMA. [\#900](https://github.com/ParsePlatform/parse-server/pull/900) (drew-gross)
* Fix: Fixes bug when querying equalTo on objectId and relation [\#887](https://github.com/ParsePlatform/parse-server/pull/887) (flovilmart)
* Fix: Allow crossdomain on filesRouter [\#876](https://github.com/ParsePlatform/parse-server/pull/876) (flovilmart)
* Fix: Remove limit when counting results. [\#867](https://github.com/ParsePlatform/parse-server/pull/867) (gfosco)
* Fix: beforeSave changes should propagate to the response [\#865](https://github.com/ParsePlatform/parse-server/pull/865) (gfosco)
* Fix: Delete relation field when \_Join collection not exist [\#864](https://github.com/ParsePlatform/parse-server/pull/864) (Marco129)
* Fix: Related query on non-existing column [\#861](https://github.com/ParsePlatform/parse-server/pull/861) (gfosco)
* Fix: Update markdown in .github/ISSUE\_TEMPLATE.md [\#859](https://github.com/ParsePlatform/parse-server/pull/859) (igorshubovych)
* Fix: Issue with creating wrong \_Session for Facebook login [\#857](https://github.com/ParsePlatform/parse-server/pull/857) (tobernguyen)
* Fix: Leak warnings in tests, use mongodb-runner from node\_modules [\#843](https://github.com/ParsePlatform/parse-server/pull/843) (drew-gross)
* Fix: Reversed roles lookup [\#841](https://github.com/ParsePlatform/parse-server/pull/841) (flovilmart)
* Fix: Improves loading of Push Adapter, fix loading of S3Adapter [\#833](https://github.com/ParsePlatform/parse-server/pull/833) (flovilmart)
* Fix: Add field to system schema [\#828](https://github.com/ParsePlatform/parse-server/pull/828) (Marco129)

### 2.1.4

* New: serverInfo endpoint that returns server version and info about the server's features
* Improvement: Add support for badges on iOS
* Improvement: Improve failure handling in cloud code http requests
* Improvement: Add support for queries on pointers and relations
* Improvement: Add support for multiple $in clauses in a query
* Improvement: Add allowClientClassCreation config option
* Improvement: Allow atomically setting subdocument keys
* Improvement: Allow arbitrarily deeply nested roles
* Improvement: Set proper content-type in S3 File Adapter
* Improvement: S3 adapter auto-creates buckets
* Improvement: Better error messages for many errors
* Performance: Improved algorithm for validating client keys
* Experimental: Parse Hooks and Hooks API
* Experimental: Email verification and password reset emails
* Experimental: Improve compatability of logs feature with Parse.com
* Fix: Fix for attempting to delete missing classes via schemas API
* Fix: Allow creation of system classes via schemas API
* Fix: Allow missing where cause in $select
* Fix: Improve handling of invalid object ids
* Fix: Replace query overwriting existing query
* Fix: Propagate installationId in cloud code triggers
* Fix: Session expiresAt is now a Date instead of a string
* Fix: Fix count queries
* Fix: Disallow _Role objects without names or without ACL
* Fix: Better handling of invalid types submitted
* Fix: beforeSave will not be triggered for attempts to save with invalid authData
* Fix: Fix duplicate device token issues on Android
* Fix: Allow empty authData on signup
* Fix: Allow Master Key Headers (CORS)
* Fix: Fix bugs if JavaScript key was not provided in server configuration
* Fix: Parse Files on objects can now be stored without URLs
* Fix: allow both objectId or installationId when modifying installation
* Fix: Command line works better when not given options

### 2.1.3

* Feature: Add initial support for in-app purchases
* Feature: Better error messages when attempting to run the server on a port that is already in use or without a server URL
* Feature: Allow customization of max file size
* Performance: Faster saves if not using beforeSave triggers
* Fix: Send session token in response to current user endpoint
* Fix: Remove triggers for _Session collection
* Fix: Improve compatability of cloud code beforeSave hook for newly created object
* Fix: ACL creation for master key only objects
* Fix: Allow uploading files without Content-Type
* Fix: Add features to http request to match Parse.com
* Fix: Bugs in development script when running from locations other than project root
* Fix: Can pass query constraints in URL
* Fix: Objects with legacy "_tombstone" key now don't cause issues.
* Fix: Allow nested keys in objects to begin with underscores
* Fix: Allow correct headers for CORS

### 2.1.2

* Change: The S3 file adapter constructor requires a bucket name
* Fix: Parse Query should throw if improperly encoded
* Fix: Issue where roles were not used in some requests
* Fix: serverURL will no longer default to api.parse.com/1

### 2.1.1

* Experimental: Schemas API support for DELETE operations
* Fix: Session token issue fetching Users
* Fix: Facebook auth validation
* Fix: Invalid error when deleting missing session

### 2.1.0

* Feature: Support for additional OAuth providers
* Feature: Ability to implement custom OAuth providers
* Feature: Support for deleting Parse Files
* Feature: Allow querying roles
* Feature: Support for logs, extensible via Log Adapter
* Feature: New Push Adapter for sending push notifications through OneSignal
* Feature: Tighter default security for Users
* Feature: Pass parameters to cloud code in query string
* Feature: Disable anonymous users via configuration.
* Experimental: Schemas API support for PUT operations
* Fix: Prevent installation ID from being added to User
* Fix: Becoming a user works properly with sessions
* Fix: Including multiple object when some object are unavailable will get all the objects that are available
* Fix: Invalid URL for Parse Files
* Fix: Making a query without a limit now returns 100 results
* Fix: Expose installation id in cloud code
* Fix: Correct username for Anonymous users
* Fix: Session token issue after fetching user
* Fix: Issues during install process
* Fix: Issue with Unity SDK sending _noBody

### 2.0.8

* Add: support for Android and iOS push notifications
* Experimental: cloud code validation hooks (can mark as non-experimental after we have docs)
* Experimental: support for schemas API (GET and POST only)
* Experimental: support for Parse Config (GET and POST only)
* Fix: Querying objects with equality constraint on array column
* Fix: User logout will remove session token
* Fix: Various files related bugs
* Fix: Force minimum node version 4.3 due to security issues in earlier version
* Performance Improvement: Improved caching<|MERGE_RESOLUTION|>--- conflicted
+++ resolved
@@ -152,21 +152,18 @@
 - Add CI check to add changelog entry (Manuel Trezza) [#7512](https://github.com/parse-community/parse-server/pull/7512)
 - Refactor: uniform issue templates across repos (Manuel Trezza) [#7528](https://github.com/parse-community/parse-server/pull/7528)
 - ci: bump ci environment (Manuel Trezza) [#7539](https://github.com/parse-community/parse-server/pull/7539)
-<<<<<<< HEAD
-- Added Cloud Trigger for LiveQuery event beforeUnsubscribe (sadortun) [#7419](https://github.com/parse-community/parse-server/pull/7419)
-- Ensure the startup is completed before calling startupCompleted (sadortun) [#7525](https://github.com/parse-community/parse-server/pull/7525)
-=======
 - CI now pushes docker images to Docker Hub (Corey Baker) [#7548](https://github.com/parse-community/parse-server/pull/7548)
 - Allow setting descending sort to full text queries (dblythy) [#7496](https://github.com/parse-community/parse-server/pull/7496)
 - Allow cloud string for ES modules (Daniel Blyth) [#7560](https://github.com/parse-community/parse-server/pull/7560)
 - docs: Introduce deprecation ID for reference in comments and online search (Manuel Trezza) [#7562](https://github.com/parse-community/parse-server/pull/7562)
+- Added Cloud Trigger for LiveQuery event beforeUnsubscribe (sadortun) [#7419](https://github.com/parse-community/parse-server/pull/7419)
+- Ensure the startup is completed before calling startupCompleted (sadortun) [#7525](https://github.com/parse-community/parse-server/pull/7525)
 
 ## 4.10.4
 [Full Changelog](https://github.com/parse-community/parse-server/compare/4.10.3...4.10.4)
 
 ### Security Fixes
 - Strip out sessionToken when LiveQuery is used on Parse.User (Daniel Blyth) [GHSA-7pr3-p5fm-8r9x](https://github.com/parse-community/parse-server/security/advisories/GHSA-7pr3-p5fm-8r9x)
->>>>>>> 20cb3333
 
 ## 4.10.3
 [Full Changelog](https://github.com/parse-community/parse-server/compare/4.10.2...4.10.3)
@@ -193,15 +190,15 @@
 
 *Versions >4.5.2 and <4.10.0 are skipped.*
 
-> ⚠️ A security incident caused a number of incorrect version tags to be pushed to the Parse Server repository. These version tags linked to a personal fork of a contributor who had write access to the repository. The code to which these tags linked has not been reviewed or approved by Parse Platform. Even though no releases were published with these incorrect versions, it was possible to define a Parse Server dependency that pointed to these version tags, for example if you defined this dependency:
+> ⚠️ A security incident caused a number of incorrect version tags to be pushed to the Parse Server repository. These version tags linked to a personal fork of a contributor who had write access to the repository. The code to which these tags linked has not been reviewed or approved by Parse Platform. Even though no releases were published with these incorrect versions, it was possible to define a Parse Server dependency that pointed to these version tags, for example if you defined this dependency: 
 > ```js
 > "parse-server": "git@github.com:parse-community/parse-server.git#4.9.3"
 > ```
->
+> 
 > We have since deleted the incorrect version tags, but they may still show up if your personal fork on GitHub or locally. We do not know when these tags have been pushed to the Parse Server repository, but we first became aware of this issue on July 21, 2021. We are not aware of any malicious code or concerns related to privacy, security or legality (e.g. proprietary code). However, it has been reported that some functionality does not work as expected and the introduction of security vulnerabilities cannot be ruled out.
 >
-> You may be also affected if you used the Bitnami image for Parse Server. Bitnami picked up the incorrect version tag `4.9.3` and published a new Bitnami image for Parse Server.
->
+> You may be also affected if you used the Bitnami image for Parse Server. Bitnami picked up the incorrect version tag `4.9.3` and published a new Bitnami image for Parse Server. 
+> 
 >**If you are using any of the affected versions, we urgently recommend to upgrade to version `4.10.0`.**
 
 ## 4.5.2
