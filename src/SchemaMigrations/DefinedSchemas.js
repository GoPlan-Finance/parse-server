--- conflicted
+++ resolved
@@ -67,12 +67,9 @@
     let timeout = null;
     try {
       logger.info('Running Migrations');
-<<<<<<< HEAD
-=======
       if (this.migrationsOptions && this.migrationsOptions.beforeSchemasMigration) {
         await Promise.resolve(this.migrationsOptions.beforeSchemasMigration());
       }
->>>>>>> 72e3bf37
       // Set up a time out in production
       // if we fail to get schema
       // pm2 or K8s and many other process managers will try to restart the process
@@ -95,28 +92,9 @@
 
       logger.info('Running Migrations Completed');
     } catch (e) {
-<<<<<<< HEAD
-      if (timeout) clearTimeout(timeout);
-      if (!e && this.retries < this.maxRetries) {
-        this.retries++;
-        // first retry 1sec, 2sec, 3sec total 6sec retry sequence
-        // retry will only happen in case of deploying multi parse server instance
-        // at the same time
-        // modern systems like k8 avoid this by doing rolling updates
-        await this.wait(1000 * this.retries);
-        await this.execute();
-      } else {
-        if (e) {
-          logger.error(`Failed to run migrations ${e}`);
-        }
-
-        if (this.migrationsOptions.strict) process.exit(1);
-      }
-=======
       logger.error(`Failed to run migrations: ${e}`);
 
       if (this.migrationsOptions.strict) process.exit(1);
->>>>>>> 72e3bf37
     }
   }
 
@@ -370,17 +348,6 @@
     }
     // Use spread to avoid read only issue (encountered by Moumouls using directAccess)
     const clp = { ...localSchema.classLevelPermissions } || {};
-<<<<<<< HEAD
-    // const cloudCLP = (cloudSchema && cloudSchema.classLevelPermissions) || {};
-    // // Try to inject default CLPs
-    // const CLPKeys = ['find', 'count', 'get', 'create', 'update', 'delete', 'addField'];
-    // CLPKeys.forEach(key => {
-    //   if (!clp[key] && cloudCLP[key]) {
-    //     clp[key] = cloudCLP[key];
-    //   }
-    // });
-=======
->>>>>>> 72e3bf37
     // To avoid inconsistency we need to remove all rights on addField
     clp.addField = {};
     newLocalSchema.setCLP(clp);
