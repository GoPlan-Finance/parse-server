--- conflicted
+++ resolved
@@ -66,13 +66,8 @@
   async execute() {
     try {
       logger.info('Running Migrations');
-<<<<<<< HEAD
-      if (this.migrationsOptions && this.migrationsOptions.beforeSchemaMigration) {
-        await Promise.resolve(this.migrationsOptions.beforeSchemaMigration());
-=======
       if (this.migrationsOptions && this.migrationsOptions.beforeMigration) {
         await Promise.resolve(this.migrationsOptions.beforeMigration());
->>>>>>> d244d565
       }
 
       await this.executeMigrations();
@@ -118,11 +113,7 @@
         // retry will only happen in case of deploying multi parse server instance
         // at the same time. Modern systems like k8 avoid this by doing rolling updates
         await this.wait(1000 * this.retries);
-<<<<<<< HEAD
-        await this.execute();
-=======
         await this.executeMigrations();
->>>>>>> d244d565
       } else {
         logger.error(`Failed to run migrations: ${e}`);
         if (process.env.NODE_ENV === 'production') process.exit(1);
