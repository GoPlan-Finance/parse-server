import { Parse } from 'parse/node';
import * as triggers from '../triggers';
const Config = require('../Config');

function isParseObjectConstructor(object) {
  return typeof object === 'function' && Object.prototype.hasOwnProperty.call(object, 'className');
}

function getClassName(parseClass) {
  if (parseClass && parseClass.className) {
    return parseClass.className;
  }
  return parseClass;
}

function validateValidator(validator) {
  if (!validator || typeof validator === 'function') {
    return;
  }
  const fieldOptions = {
    type: ['Any'],
    constant: [Boolean],
    default: ['Any'],
    options: [Array, 'function', 'Any'],
    required: [Boolean],
    error: [String],
  };
  const allowedKeys = {
    requireUser: [Boolean],
    requireAnyUserRoles: [Array, 'function'],
    requireAllUserRoles: [Array, 'function'],
    requireMaster: [Boolean],
    validateMasterKey: [Boolean],
    skipWithMasterKey: [Boolean],
    requireUserKeys: [Array, Object],
    fields: [Array, Object],
  };
  const getType = fn => {
    if (Array.isArray(fn)) {
      return 'array';
    }
    if (fn === 'Any' || fn === 'function') {
      return fn;
    }
    const type = typeof fn;
    if (typeof fn === 'function') {
      const match = fn && fn.toString().match(/^\s*function (\w+)/);
      return (match ? match[1] : 'function').toLowerCase();
    }
    return type;
  };
  const checkKey = (key, data, validatorParam) => {
    const parameter = data[key];
    if (!parameter) {
      throw `${key} is not a supported parameter for Cloud Function validations.`;
    }
    const types = parameter.map(type => getType(type));
    const type = getType(validatorParam);
    if (!types.includes(type) && !types.includes('Any')) {
      throw `Invalid type for Cloud Function validation key ${key}. Expected ${types.join(
        '|'
      )}, actual ${type}`;
    }
  };
  for (const key in validator) {
    checkKey(key, allowedKeys, validator[key]);
    if (key === 'fields' || key === 'requireUserKeys') {
      const values = validator[key];
      if (Array.isArray(values)) {
        continue;
      }
      for (const value in values) {
        const data = values[value];
        for (const subKey in data) {
          checkKey(subKey, fieldOptions, data[subKey]);
        }
      }
    }
  }
}
/** @namespace
 * @name Parse
 * @description The Parse SDK.
 *  see [api docs](https://docs.parseplatform.org/js/api) and [guide](https://docs.parseplatform.org/js/guide)
 */

/** @namespace
 * @name Parse.Cloud
 * @memberof Parse
 * @description The Parse Cloud Code SDK.
 */

var ParseCloud = {};
/**
 * Defines a Cloud Function.
 *
 * **Available in Cloud Code only.**
 *
 * ```
 * Parse.Cloud.define('functionName', (request) => {
 *   // code here
 * }, (request) => {
 *   // validation code here
 * });
 *
 * Parse.Cloud.define('functionName', (request) => {
 *   // code here
 * }, { ...validationObject });
 * ```
 *
 * @static
 * @memberof Parse.Cloud
 * @param {String} name The name of the Cloud Function
 * @param {Function} data The Cloud Function to register. This function can be an async function and should take one parameter a {@link Parse.Cloud.FunctionRequest}.
 * @param {(Object|Function)} validator An optional function to help validating cloud code. This function can be an async function and should take one parameter a {@link Parse.Cloud.FunctionRequest}, or a {@link Parse.Cloud.ValidatorObject}.
 */
ParseCloud.define = function (functionName, handler, validationHandler) {
  validateValidator(validationHandler);
  triggers.addFunction(functionName, handler, validationHandler, Parse.applicationId);
};

/**
 * Defines a Background Job.
 *
 * **Available in Cloud Code only.**
 *
 * @method job
 * @name Parse.Cloud.job
 * @param {String} name The name of the Background Job
 * @param {Function} func The Background Job to register. This function can be async should take a single parameters a {@link Parse.Cloud.JobRequest}
 *
 */
ParseCloud.job = function (functionName, handler) {
  triggers.addJob(functionName, handler, Parse.applicationId);
};

/**
 *
 * Registers a before save function.
 *
 * **Available in Cloud Code only.**
 *
 * If you want to use beforeSave for a predefined class in the Parse JavaScript SDK (e.g. {@link Parse.User}), you should pass the class itself and not the String for arg1.
 *
 * ```
 * Parse.Cloud.beforeSave('MyCustomClass', (request) => {
 *   // code here
 * }, (request) => {
 *   // validation code here
 * });
 *
 * Parse.Cloud.beforeSave(Parse.User, (request) => {
 *   // code here
 * }, { ...validationObject })
 * ```
 *
 * @method beforeSave
 * @name Parse.Cloud.beforeSave
 * @param {(String|Parse.Object)} arg1 The Parse.Object subclass to register the after save function for. This can instead be a String that is the className of the subclass.
 * @param {Function} func The function to run before a save. This function can be async and should take one parameter a {@link Parse.Cloud.TriggerRequest};
 * @param {(Object|Function)} validator An optional function to help validating cloud code. This function can be an async function and should take one parameter a {@link Parse.Cloud.TriggerRequest}, or a {@link Parse.Cloud.ValidatorObject}.
 */
ParseCloud.beforeSave = function (parseClass, handler, validationHandler) {
  var className = getClassName(parseClass);
  validateValidator(validationHandler);
  triggers.addTrigger(
    triggers.Types.beforeSave,
    className,
    handler,
    Parse.applicationId,
    validationHandler
  );
};

/**
 * Registers a before delete function.
 *
 * **Available in Cloud Code only.**
 *
 * If you want to use beforeDelete for a predefined class in the Parse JavaScript SDK (e.g. {@link Parse.User}), you should pass the class itself and not the String for arg1.
 * ```
 * Parse.Cloud.beforeDelete('MyCustomClass', (request) => {
 *   // code here
 * }, (request) => {
 *   // validation code here
 * });
 *
 * Parse.Cloud.beforeDelete(Parse.User, (request) => {
 *   // code here
 * }, { ...validationObject })
 *```
 *
 * @method beforeDelete
 * @name Parse.Cloud.beforeDelete
 * @param {(String|Parse.Object)} arg1 The Parse.Object subclass to register the before delete function for. This can instead be a String that is the className of the subclass.
 * @param {Function} func The function to run before a delete. This function can be async and should take one parameter, a {@link Parse.Cloud.TriggerRequest}.
 * @param {(Object|Function)} validator An optional function to help validating cloud code. This function can be an async function and should take one parameter a {@link Parse.Cloud.TriggerRequest}, or a {@link Parse.Cloud.ValidatorObject}.
 */
ParseCloud.beforeDelete = function (parseClass, handler, validationHandler) {
  var className = getClassName(parseClass);
  validateValidator(validationHandler);
  triggers.addTrigger(
    triggers.Types.beforeDelete,
    className,
    handler,
    Parse.applicationId,
    validationHandler
  );
};

/**
 *
 * Registers the before login function.
 *
 * **Available in Cloud Code only.**
 *
 * This function provides further control
 * in validating a login attempt. Specifically,
 * it is triggered after a user enters
 * correct credentials (or other valid authData),
 * but prior to a session being generated.
 *
 * ```
 * Parse.Cloud.beforeLogin((request) => {
 *   // code here
 * })
 *
 * ```
 *
 * @method beforeLogin
 * @name Parse.Cloud.beforeLogin
 * @param {Function} func The function to run before a login. This function can be async and should take one parameter a {@link Parse.Cloud.TriggerRequest};
 */
ParseCloud.beforeLogin = function (handler) {
  let className = '_User';
  if (typeof handler === 'string' || isParseObjectConstructor(handler)) {
    // validation will occur downstream, this is to maintain internal
    // code consistency with the other hook types.
    className = getClassName(handler);
    handler = arguments[1];
  }
  triggers.addTrigger(triggers.Types.beforeLogin, className, handler, Parse.applicationId);
};

/**
 *
 * Registers the after login function.
 *
 * **Available in Cloud Code only.**
 *
 * This function is triggered after a user logs in successfully,
 * and after a _Session object has been created.
 *
 * ```
 * Parse.Cloud.afterLogin((request) => {
 *   // code here
 * });
 * ```
 *
 * @method afterLogin
 * @name Parse.Cloud.afterLogin
 * @param {Function} func The function to run after a login. This function can be async and should take one parameter a {@link Parse.Cloud.TriggerRequest};
 */
ParseCloud.afterLogin = function (handler) {
  let className = '_User';
  if (typeof handler === 'string' || isParseObjectConstructor(handler)) {
    // validation will occur downstream, this is to maintain internal
    // code consistency with the other hook types.
    className = getClassName(handler);
    handler = arguments[1];
  }
  triggers.addTrigger(triggers.Types.afterLogin, className, handler, Parse.applicationId);
};

/**
 *
 * Registers the after logout function.
 *
 * **Available in Cloud Code only.**
 *
 * This function is triggered after a user logs out.
 *
 * ```
 * Parse.Cloud.afterLogout((request) => {
 *   // code here
 * });
 * ```
 *
 * @method afterLogout
 * @name Parse.Cloud.afterLogout
 * @param {Function} func The function to run after a logout. This function can be async and should take one parameter a {@link Parse.Cloud.TriggerRequest};
 */
ParseCloud.afterLogout = function (handler) {
  let className = '_Session';
  if (typeof handler === 'string' || isParseObjectConstructor(handler)) {
    // validation will occur downstream, this is to maintain internal
    // code consistency with the other hook types.
    className = getClassName(handler);
    handler = arguments[1];
  }
  triggers.addTrigger(triggers.Types.afterLogout, className, handler, Parse.applicationId);
};

/**
 * Registers an after save function.
 *
 * **Available in Cloud Code only.**
 *
 * If you want to use afterSave for a predefined class in the Parse JavaScript SDK (e.g. {@link Parse.User}), you should pass the class itself and not the String for arg1.
 *
 * ```
 * Parse.Cloud.afterSave('MyCustomClass', async function(request) {
 *   // code here
 * }, (request) => {
 *   // validation code here
 * });
 *
 * Parse.Cloud.afterSave(Parse.User, async function(request) {
 *   // code here
 * }, { ...validationObject });
 * ```
 *
 * @method afterSave
 * @name Parse.Cloud.afterSave
 * @param {(String|Parse.Object)} arg1 The Parse.Object subclass to register the after save function for. This can instead be a String that is the className of the subclass.
 * @param {Function} func The function to run after a save. This function can be an async function and should take just one parameter, {@link Parse.Cloud.TriggerRequest}.
 * @param {(Object|Function)} validator An optional function to help validating cloud code. This function can be an async function and should take one parameter a {@link Parse.Cloud.TriggerRequest}, or a {@link Parse.Cloud.ValidatorObject}.
 */
ParseCloud.afterSave = function (parseClass, handler, validationHandler) {
  var className = getClassName(parseClass);
  validateValidator(validationHandler);
  triggers.addTrigger(
    triggers.Types.afterSave,
    className,
    handler,
    Parse.applicationId,
    validationHandler
  );
};

/**
 * Registers an after delete function.
 *
 * **Available in Cloud Code only.**
 *
 * If you want to use afterDelete for a predefined class in the Parse JavaScript SDK (e.g. {@link Parse.User}), you should pass the class itself and not the String for arg1.
 * ```
 * Parse.Cloud.afterDelete('MyCustomClass', async (request) => {
 *   // code here
 * }, (request) => {
 *   // validation code here
 * });
 *
 * Parse.Cloud.afterDelete(Parse.User, async (request) => {
 *   // code here
 * }, { ...validationObject });
 *```
 *
 * @method afterDelete
 * @name Parse.Cloud.afterDelete
 * @param {(String|Parse.Object)} arg1 The Parse.Object subclass to register the after delete function for. This can instead be a String that is the className of the subclass.
 * @param {Function} func The function to run after a delete. This function can be async and should take just one parameter, {@link Parse.Cloud.TriggerRequest}.
 * @param {(Object|Function)} validator An optional function to help validating cloud code. This function can be an async function and should take one parameter a {@link Parse.Cloud.TriggerRequest}, or a {@link Parse.Cloud.ValidatorObject}.
 */
ParseCloud.afterDelete = function (parseClass, handler, validationHandler) {
  var className = getClassName(parseClass);
  validateValidator(validationHandler);
  triggers.addTrigger(
    triggers.Types.afterDelete,
    className,
    handler,
    Parse.applicationId,
    validationHandler
  );
};

/**
 * Registers a before find function.
 *
 * **Available in Cloud Code only.**
 *
 * If you want to use beforeFind for a predefined class in the Parse JavaScript SDK (e.g. {@link Parse.User}), you should pass the class itself and not the String for arg1.
 * ```
 * Parse.Cloud.beforeFind('MyCustomClass', async (request) => {
 *   // code here
 * }, (request) => {
 *   // validation code here
 * });
 *
 * Parse.Cloud.beforeFind(Parse.User, async (request) => {
 *   // code here
 * }, { ...validationObject });
 *```
 *
 * @method beforeFind
 * @name Parse.Cloud.beforeFind
 * @param {(String|Parse.Object)} arg1 The Parse.Object subclass to register the before find function for. This can instead be a String that is the className of the subclass.
 * @param {Function} func The function to run before a find. This function can be async and should take just one parameter, {@link Parse.Cloud.BeforeFindRequest}.
 * @param {(Object|Function)} validator An optional function to help validating cloud code. This function can be an async function and should take one parameter a {@link Parse.Cloud.BeforeFindRequest}, or a {@link Parse.Cloud.ValidatorObject}.
 */
ParseCloud.beforeFind = function (parseClass, handler, validationHandler) {
  var className = getClassName(parseClass);
  validateValidator(validationHandler);
  triggers.addTrigger(
    triggers.Types.beforeFind,
    className,
    handler,
    Parse.applicationId,
    validationHandler
  );
};

/**
 * Registers an after find function.
 *
 * **Available in Cloud Code only.**
 *
 * If you want to use afterFind for a predefined class in the Parse JavaScript SDK (e.g. {@link Parse.User}), you should pass the class itself and not the String for arg1.
 * ```
 * Parse.Cloud.afterFind('MyCustomClass', async (request) => {
 *   // code here
 * }, (request) => {
 *   // validation code here
 * });
 *
 * Parse.Cloud.afterFind(Parse.User, async (request) => {
 *   // code here
 * }, { ...validationObject });
 *```
 *
 * @method afterFind
 * @name Parse.Cloud.afterFind
 * @param {(String|Parse.Object)} arg1 The Parse.Object subclass to register the after find function for. This can instead be a String that is the className of the subclass.
 * @param {Function} func The function to run before a find. This function can be async and should take just one parameter, {@link Parse.Cloud.AfterFindRequest}.
 * @param {(Object|Function)} validator An optional function to help validating cloud code. This function can be an async function and should take one parameter a {@link Parse.Cloud.AfterFindRequest}, or a {@link Parse.Cloud.ValidatorObject}.
 */
ParseCloud.afterFind = function (parseClass, handler, validationHandler) {
  const className = getClassName(parseClass);
  validateValidator(validationHandler);
  triggers.addTrigger(
    triggers.Types.afterFind,
    className,
    handler,
    Parse.applicationId,
    validationHandler
  );
};

/**
 * Registers a before save file function.
 *
 * **Available in Cloud Code only.**
 *
 * ```
 * Parse.Cloud.beforeSaveFile(async (request) => {
 *   // code here
 * }, (request) => {
 *   // validation code here
 * });
 *
 * Parse.Cloud.beforeSaveFile(async (request) => {
 *   // code here
 * }, { ...validationObject });
 *```
 *
 * @method beforeSaveFile
 * @name Parse.Cloud.beforeSaveFile
 * @param {Function} func The function to run before saving a file. This function can be async and should take just one parameter, {@link Parse.Cloud.FileTriggerRequest}.
 * @param {(Object|Function)} validator An optional function to help validating cloud code. This function can be an async function and should take one parameter a {@link Parse.Cloud.FileTriggerRequest}, or a {@link Parse.Cloud.ValidatorObject}.
 */
ParseCloud.beforeSaveFile = function (handler, validationHandler) {
  validateValidator(validationHandler);
  triggers.addFileTrigger(
    triggers.Types.beforeSaveFile,
    handler,
    Parse.applicationId,
    validationHandler
  );
};

/**
 * Registers an after save file function.
 *
 * **Available in Cloud Code only.**
 *
 * ```
 * Parse.Cloud.afterSaveFile(async (request) => {
 *   // code here
 * }, (request) => {
 *   // validation code here
 * });
 *
 * Parse.Cloud.afterSaveFile(async (request) => {
 *  // code here
 * }, { ...validationObject });
 *```
 *
 * @method afterSaveFile
 * @name Parse.Cloud.afterSaveFile
 * @param {Function} func The function to run after saving a file. This function can be async and should take just one parameter, {@link Parse.Cloud.FileTriggerRequest}.
 * @param {(Object|Function)} validator An optional function to help validating cloud code. This function can be an async function and should take one parameter a {@link Parse.Cloud.FileTriggerRequest}, or a {@link Parse.Cloud.ValidatorObject}.
 */
ParseCloud.afterSaveFile = function (handler, validationHandler) {
  validateValidator(validationHandler);
  triggers.addFileTrigger(
    triggers.Types.afterSaveFile,
    handler,
    Parse.applicationId,
    validationHandler
  );
};

/**
 * Registers a before delete file function.
 *
 * **Available in Cloud Code only.**
 *
 * ```
 * Parse.Cloud.beforeDeleteFile(async (request) => {
 *   // code here
 * }, (request) => {
 *   // validation code here
 * });
 *
 * Parse.Cloud.beforeDeleteFile(async (request) => {
 *   // code here
 * }, { ...validationObject });
 *```
 *
 * @method beforeDeleteFile
 * @name Parse.Cloud.beforeDeleteFile
 * @param {Function} func The function to run before deleting a file. This function can be async and should take just one parameter, {@link Parse.Cloud.FileTriggerRequest}.
 * @param {(Object|Function)} validator An optional function to help validating cloud code. This function can be an async function and should take one parameter a {@link Parse.Cloud.FileTriggerRequest}, or a {@link Parse.Cloud.ValidatorObject}.
 */
ParseCloud.beforeDeleteFile = function (handler, validationHandler) {
  validateValidator(validationHandler);
  triggers.addFileTrigger(
    triggers.Types.beforeDeleteFile,
    handler,
    Parse.applicationId,
    validationHandler
  );
};

/**
 * Registers an after delete file function.
 *
 * **Available in Cloud Code only.**
 *
 * ```
 * Parse.Cloud.afterDeleteFile(async (request) => {
 *   // code here
 * }, (request) => {
 *   // validation code here
 * });
 *
 * Parse.Cloud.afterDeleteFile(async (request) => {
 *   // code here
 * }, { ...validationObject });
 *```
 *
 * @method afterDeleteFile
 * @name Parse.Cloud.afterDeleteFile
 * @param {Function} func The function to after before deleting a file. This function can be async and should take just one parameter, {@link Parse.Cloud.FileTriggerRequest}.
 * @param {(Object|Function)} validator An optional function to help validating cloud code. This function can be an async function and should take one parameter a {@link Parse.Cloud.FileTriggerRequest}, or a {@link Parse.Cloud.ValidatorObject}.
 */
ParseCloud.afterDeleteFile = function (handler, validationHandler) {
  validateValidator(validationHandler);
  triggers.addFileTrigger(
    triggers.Types.afterDeleteFile,
    handler,
    Parse.applicationId,
    validationHandler
  );
};

/**
 * Registers a before live query server connect function.
 *
 * **Available in Cloud Code only.**
 *
 * ```
 * Parse.Cloud.beforeConnect(async (request) => {
 *   // code here
 * }, (request) => {
 *   // validation code here
 * });
 *
 * Parse.Cloud.beforeConnect(async (request) => {
 *   // code here
 * }, { ...validationObject });
 *```
 *
 * @method beforeConnect
 * @name Parse.Cloud.beforeConnect
 * @param {Function} func The function to before connection is made. This function can be async and should take just one parameter, {@link Parse.Cloud.ConnectTriggerRequest}.
 * @param {(Object|Function)} validator An optional function to help validating cloud code. This function can be an async function and should take one parameter a {@link Parse.Cloud.ConnectTriggerRequest}, or a {@link Parse.Cloud.ValidatorObject}.
 */
ParseCloud.beforeConnect = function (handler, validationHandler) {
  validateValidator(validationHandler);
  triggers.addConnectTrigger(
    triggers.Types.beforeConnect,
    handler,
    Parse.applicationId,
    validationHandler
  );
};

/**
 * Sends an email through the Parse Server mail adapter.
 *
 * **Available in Cloud Code only.**
 * **Requires a mail adapter to be configured for Parse Server.**
 *
 * ```
 * Parse.Cloud.sendEmail({
 *   from: 'Example <test@example.com>',
 *   to: 'contact@example.com',
 *   subject: 'Test email',
 *   text: 'This email is a test.'
 * });
 *```
 *
 * @method sendEmail
 * @name Parse.Cloud.sendEmail
 * @param {Object} data The object of the mail data to send.
 */
ParseCloud.sendEmail = function (data) {
  const config = Config.get(Parse.applicationId);
  const emailAdapter = config.userController.adapter;
  if (!emailAdapter) {
    config.loggerController.error(
      'Failed to send email because no mail adapter is configured for Parse Server.'
    );
    return;
  }
  return emailAdapter.sendMail(data);
};

/**
 * Registers a before live query subscription function.
 *
 * **Available in Cloud Code only.**
 *
 * If you want to use beforeSubscribe for a predefined class in the Parse JavaScript SDK (e.g. {@link Parse.User}), you should pass the class itself and not the String for arg1.
 * ```
 * Parse.Cloud.beforeSubscribe('MyCustomClass', (request) => {
 *   // code here
 * }, (request) => {
 *   // validation code here
 * });
 *
 * Parse.Cloud.beforeSubscribe(Parse.User, (request) => {
 *   // code here
 * }, { ...validationObject });
 *```
 *
 * @method beforeSubscribe
 * @name Parse.Cloud.beforeSubscribe
 * @param {(String|Parse.Object)} arg1 The Parse.Object subclass to register the before subscription function for. This can instead be a String that is the className of the subclass.
 * @param {Function} func The function to run before a subscription. This function can be async and should take one parameter, a {@link Parse.Cloud.TriggerRequest}.
 * @param {(Object|Function)} validator An optional function to help validating cloud code. This function can be an async function and should take one parameter a {@link Parse.Cloud.TriggerRequest}, or a {@link Parse.Cloud.ValidatorObject}.
 */
ParseCloud.beforeSubscribe = function (parseClass, handler, validationHandler) {
  validateValidator(validationHandler);
  var className = getClassName(parseClass);
  triggers.addTrigger(
    triggers.Types.beforeSubscribe,
    className,
    handler,
    Parse.applicationId,
    validationHandler
  );
};

ParseCloud.onLiveQueryEvent = function (handler) {
  triggers.addLiveQueryEventHandler(handler, Parse.applicationId);
};

/**
 * Registers a before live query subscription function.
 *
 * **Available in Cloud Code only.**
 *
 * If you want to use beforeUnsubscribe for a predefined class in the Parse JavaScript SDK (e.g. {@link Parse.User}), you should pass the class itself and not the String for arg1.
 * ```
 * Parse.Cloud.beforeUnsubscribe('MyCustomClass', (request) => {
 *   // code here
 * }, (request) => {
 *   // validation code here
 * });
 *
 * Parse.Cloud.beforeUnsubscribe(Parse.User, (request) => {
 *   // code here
 * }, { ...validationObject });
 *```
 *
 * @method beforeUnsubscribe
 * @name Parse.Cloud.beforeUnsubscribe
 * @param {(String|Parse.Object)} arg1 The Parse.Object subclass to register the before subscription function for. This can instead be a String that is the className of the subclass.
 * @param {Function} func The function to run before a subscription. This function can be async and should take one parameter, a {@link Parse.Cloud.TriggerRequest}.
 * @param {(Object|Function)} validator An optional function to help validating cloud code. This function can be an async function and should take one parameter a {@link Parse.Cloud.TriggerRequest}, or a {@link Parse.Cloud.ValidatorObject}.
 */
ParseCloud.beforeUnsubscribe = function (parseClass, handler, validationHandler) {
  validateValidator(validationHandler);
<<<<<<< HEAD
  var className = getClassName(parseClass);
=======
  const className = getClassName(parseClass);
>>>>>>> ab796c2b
  triggers.addTrigger(
    triggers.Types.beforeUnsubscribe,
    className,
    handler,
    Parse.applicationId,
    validationHandler
  );
};

<<<<<<< HEAD
ParseCloud.onLiveQueryEvent = function (handler) {
  triggers.addLiveQueryEventHandler(handler, Parse.applicationId);
};

=======
>>>>>>> ab796c2b
/**
 * Registers an after live query server event function.
 *
 * **Available in Cloud Code only.**
 *
 * ```
 * Parse.Cloud.afterLiveQueryEvent('MyCustomClass', (request) => {
 *   // code here
 * }, (request) => {
 *   // validation code here
 * });
 *
 * Parse.Cloud.afterLiveQueryEvent('MyCustomClass', (request) => {
 *   // code here
 * }, { ...validationObject });
 *```
 *
 * @method afterLiveQueryEvent
 * @name Parse.Cloud.afterLiveQueryEvent
 * @param {(String|Parse.Object)} arg1 The Parse.Object subclass to register the after live query event function for. This can instead be a String that is the className of the subclass.
 * @param {Function} func The function to run after a live query event. This function can be async and should take one parameter, a {@link Parse.Cloud.LiveQueryEventTrigger}.
 * @param {(Object|Function)} validator An optional function to help validating cloud code. This function can be an async function and should take one parameter a {@link Parse.Cloud.LiveQueryEventTrigger}, or a {@link Parse.Cloud.ValidatorObject}.
 */
ParseCloud.afterLiveQueryEvent = function (parseClass, handler, validationHandler) {
  const className = getClassName(parseClass);
  validateValidator(validationHandler);
  triggers.addTrigger(
    triggers.Types.afterEvent,
    className,
    handler,
    Parse.applicationId,
    validationHandler
  );
};

ParseCloud._removeAllHooks = () => {
  triggers._unregisterAll();
};

ParseCloud.useMasterKey = () => {
  // eslint-disable-next-line
  console.warn(
    'Parse.Cloud.useMasterKey is deprecated (and has no effect anymore) on parse-server, please refer to the cloud code migration notes: http://docs.parseplatform.org/parse-server/guide/#master-key-must-be-passed-explicitly'
  );
};

ParseCloud.httpRequest = require('./httpRequest');

module.exports = ParseCloud;

/**
 * @interface Parse.Cloud.TriggerRequest
 * @property {String} installationId If set, the installationId triggering the request.
 * @property {Boolean} master If true, means the master key was used.
 * @property {Parse.User} user If set, the user that made the request.
 * @property {Parse.Object} object The object triggering the hook.
 * @property {String} ip The IP address of the client making the request.
 * @property {Object} headers The original HTTP headers for the request.
 * @property {String} triggerName The name of the trigger (`beforeSave`, `afterSave`, ...)
 * @property {Object} log The current logger inside Parse Server.
 * @property {Parse.Object} original If set, the object, as currently stored.
 */

/**
 * @interface Parse.Cloud.FileTriggerRequest
 * @property {String} installationId If set, the installationId triggering the request.
 * @property {Boolean} master If true, means the master key was used.
 * @property {Parse.User} user If set, the user that made the request.
 * @property {Parse.File} file The file that triggered the hook.
 * @property {Integer} fileSize The size of the file in bytes.
 * @property {Integer} contentLength The value from Content-Length header
 * @property {String} ip The IP address of the client making the request.
 * @property {Object} headers The original HTTP headers for the request.
 * @property {String} triggerName The name of the trigger (`beforeSaveFile`, `afterSaveFile`)
 * @property {Object} log The current logger inside Parse Server.
 */

/**
 * @interface Parse.Cloud.ConnectTriggerRequest
 * @property {String} installationId If set, the installationId triggering the request.
 * @property {Boolean} useMasterKey If true, means the master key was used.
 * @property {Parse.User} user If set, the user that made the request.
 * @property {Integer} clients The number of clients connected.
 * @property {Integer} subscriptions The number of subscriptions connected.
 * @property {String} sessionToken If set, the session of the user that made the request.
 */

/**
 * @interface Parse.Cloud.LiveQueryEventTrigger
 * @property {String} installationId If set, the installationId triggering the request.
 * @property {Boolean} useMasterKey If true, means the master key was used.
 * @property {Parse.User} user If set, the user that made the request.
 * @property {String} sessionToken If set, the session of the user that made the request.
 * @property {String} event The live query event that triggered the request.
 * @property {Parse.Object} object The object triggering the hook.
 * @property {Parse.Object} original If set, the object, as currently stored.
 * @property {Integer} clients The number of clients connected.
 * @property {Integer} subscriptions The number of subscriptions connected.
 * @property {Boolean} sendEvent If the LiveQuery event should be sent to the client. Set to false to prevent LiveQuery from pushing to the client.
 */

/**
 * @interface Parse.Cloud.BeforeFindRequest
 * @property {String} installationId If set, the installationId triggering the request.
 * @property {Boolean} master If true, means the master key was used.
 * @property {Parse.User} user If set, the user that made the request.
 * @property {Parse.Query} query The query triggering the hook.
 * @property {String} ip The IP address of the client making the request.
 * @property {Object} headers The original HTTP headers for the request.
 * @property {String} triggerName The name of the trigger (`beforeSave`, `afterSave`, ...)
 * @property {Object} log The current logger inside Parse Server.
 * @property {Boolean} isGet wether the query a `get` or a `find`
 */

/**
 * @interface Parse.Cloud.AfterFindRequest
 * @property {String} installationId If set, the installationId triggering the request.
 * @property {Boolean} master If true, means the master key was used.
 * @property {Parse.User} user If set, the user that made the request.
 * @property {Parse.Query} query The query triggering the hook.
 * @property {Array<Parse.Object>} results The results the query yielded.
 * @property {String} ip The IP address of the client making the request.
 * @property {Object} headers The original HTTP headers for the request.
 * @property {String} triggerName The name of the trigger (`beforeSave`, `afterSave`, ...)
 * @property {Object} log The current logger inside Parse Server.
 */

/**
 * @interface Parse.Cloud.FunctionRequest
 * @property {String} installationId If set, the installationId triggering the request.
 * @property {Boolean} master If true, means the master key was used.
 * @property {Parse.User} user If set, the user that made the request.
 * @property {Object} params The params passed to the cloud function.
 */

/**
 * @interface Parse.Cloud.JobRequest
 * @property {Object} params The params passed to the background job.
 * @property {function} message If message is called with a string argument, will update the current message to be stored in the job status.
 */

/**
 * @interface Parse.Cloud.ValidatorObject
 * @property {Boolean} requireUser whether the cloud trigger requires a user.
 * @property {Boolean} requireMaster whether the cloud trigger requires a master key.
 * @property {Boolean} validateMasterKey whether the validator should run if masterKey is provided. Defaults to false.
 * @property {Boolean} skipWithMasterKey whether the cloud code function should be ignored using a masterKey.
 *
 * @property {Array<String>|Object} requireUserKeys If set, keys required on request.user to make the request.
 * @property {String} requireUserKeys.field If requireUserKeys is an object, name of field to validate on request user
 * @property {Array|function|Any} requireUserKeys.field.options array of options that the field can be, function to validate field, or single value. Throw an error if value is invalid.
 * @property {String} requireUserKeys.field.error custom error message if field is invalid.
 *
 * @property {Array<String>|function}requireAnyUserRoles If set, request.user has to be part of at least one roles name to make the request. If set to a function, function must return role names.
 * @property {Array<String>|function}requireAllUserRoles If set, request.user has to be part all roles name to make the request. If set to a function, function must return role names.
 *
 * @property {Object|Array<String>} fields if an array of strings, validator will look for keys in request.params, and throw if not provided. If Object, fields to validate. If the trigger is a cloud function, `request.params` will be validated, otherwise `request.object`.
 * @property {String} fields.field name of field to validate.
 * @property {String} fields.field.type expected type of data for field.
 * @property {Boolean} fields.field.constant whether the field can be modified on the object.
 * @property {Any} fields.field.default default value if field is `null`, or initial value `constant` is `true`.
 * @property {Array|function|Any} fields.field.options array of options that the field can be, function to validate field, or single value. Throw an error if value is invalid.
 * @property {String} fields.field.error custom error message if field is invalid.
 */<|MERGE_RESOLUTION|>--- conflicted
+++ resolved
@@ -703,11 +703,7 @@
  */
 ParseCloud.beforeUnsubscribe = function (parseClass, handler, validationHandler) {
   validateValidator(validationHandler);
-<<<<<<< HEAD
-  var className = getClassName(parseClass);
-=======
   const className = getClassName(parseClass);
->>>>>>> ab796c2b
   triggers.addTrigger(
     triggers.Types.beforeUnsubscribe,
     className,
@@ -717,13 +713,6 @@
   );
 };
 
-<<<<<<< HEAD
-ParseCloud.onLiveQueryEvent = function (handler) {
-  triggers.addLiveQueryEventHandler(handler, Parse.applicationId);
-};
-
-=======
->>>>>>> ab796c2b
 /**
  * Registers an after live query server event function.
  *
