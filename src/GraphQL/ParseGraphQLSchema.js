--- conflicted
+++ resolved
@@ -252,9 +252,6 @@
             }
           }
         );
-<<<<<<< HEAD
-        this.graphQLSchema = this.graphQLAutoSchema;
-=======
         this.graphQLSchema = stitchSchemas({
           schemas: [
             this.graphQLSchemaDirectivesDefinitions,
@@ -262,7 +259,6 @@
           ],
           mergeDirectives: true,
         });
->>>>>>> 8c50b892
       } else if (typeof this.graphQLCustomTypeDefs === 'function') {
         this.graphQLSchema = await this.graphQLCustomTypeDefs({
           directivesDefinitionsSchema: this.graphQLSchemaDirectivesDefinitions,
