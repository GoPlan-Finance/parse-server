import { GraphQLNonNull } from 'graphql';
import { fromGlobalId, mutationWithClientMutationId } from 'graphql-relay';
import getFieldNames from 'graphql-list-fields';
import * as defaultGraphQLTypes from './defaultGraphQLTypes';
import {
  extractKeysAndInclude,
  getParseClassMutationConfig,
} from '../parseGraphQLUtils';
import * as objectsMutations from '../helpers/objectsMutations';
import * as objectsQueries from '../helpers/objectsQueries';
import { ParseGraphQLClassConfig } from '../../Controllers/ParseGraphQLController';
import { transformClassNameToGraphQL } from '../transformers/className';
import { transformTypes } from '../transformers/mutation';

const getOnlyRequiredFields = (
  updatedFields,
  selectedFieldsString,
  includedFieldsString,
  nativeObjectFields
) => {
  const includedFields = includedFieldsString
    ? includedFieldsString.split(',')
    : [];
  const selectedFields = selectedFieldsString
    ? selectedFieldsString.split(',')
    : [];
  const missingFields = selectedFields
    .filter(
      field =>
        !nativeObjectFields.includes(field) || includedFields.includes(field)
    )
    .join(',');
  if (!missingFields.length) {
    return { needGet: false, keys: '' };
  } else {
    return { needGet: true, keys: missingFields };
  }
};

const load = function(
  parseGraphQLSchema,
  parseClass,
  parseClassConfig: ?ParseGraphQLClassConfig
) {
  const className = parseClass.className;
  const graphQLClassName = transformClassNameToGraphQL(className);
  const getGraphQLQueryName =
    graphQLClassName.charAt(0).toLowerCase() + graphQLClassName.slice(1);

  const {
    create: isCreateEnabled = true,
    update: isUpdateEnabled = true,
    destroy: isDestroyEnabled = true,
    createAlias: createAlias = '',
    updateAlias: updateAlias = '',
    destroyAlias: destroyAlias = '',
  } = getParseClassMutationConfig(parseClassConfig);

  const {
    classGraphQLCreateType,
    classGraphQLUpdateType,
    classGraphQLOutputType,
  } = parseGraphQLSchema.parseClassTypes[className];

  if (isCreateEnabled) {
    const createGraphQLMutationName =
      createAlias || `create${graphQLClassName}`;
    const createGraphQLMutation = mutationWithClientMutationId({
      name: `Create${graphQLClassName}`,
      description: `The ${createGraphQLMutationName} mutation can be used to create a new object of the ${graphQLClassName} class.`,
      inputFields: {
        fields: {
          description:
            'These are the fields that will be used to create the new object.',
          type: classGraphQLCreateType || defaultGraphQLTypes.OBJECT,
        },
      },
      outputFields: {
        [getGraphQLQueryName]: {
          description: 'This is the created object.',
          type: new GraphQLNonNull(
            classGraphQLOutputType || defaultGraphQLTypes.OBJECT
          ),
        },
      },
      mutateAndGetPayload: async (args, context, mutationInfo) => {
        try {
          let { fields } = args;
          if (!fields) fields = {};
          const { config, auth, info } = context;

          const parseFields = await transformTypes('create', fields, {
            className,
            parseGraphQLSchema,
            req: { config, auth, info },
          });

          const createdObject = await objectsMutations.createObject(
            className,
            parseFields,
            config,
            auth,
            info
          );
          const selectedFields = getFieldNames(mutationInfo)
            .filter(field => field.startsWith(`${getGraphQLQueryName}.`))
            .map(field => field.replace(`${getGraphQLQueryName}.`, ''));
          const { keys, include } = extractKeysAndInclude(selectedFields);
          const { keys: requiredKeys, needGet } = getOnlyRequiredFields(
            fields,
            keys,
            include,
            ['id', 'objectId', 'createdAt', 'updatedAt']
          );
<<<<<<< HEAD
          const hasCustomField = objectsQueries.hasCustomField(
=======
          const needToGetAllKeys = objectsQueries.needToGetAllKeys(
>>>>>>> 9d7da581
            parseClass.fields,
            keys
          );
          let optimizedObject = {};
<<<<<<< HEAD
          if (needGet && !hasCustomField) {
=======
          if (needGet && !needToGetAllKeys) {
>>>>>>> 9d7da581
            optimizedObject = await objectsQueries.getObject(
              className,
              createdObject.objectId,
              requiredKeys,
              include,
              undefined,
              undefined,
              config,
              auth,
              info,
              parseClass
            );
<<<<<<< HEAD
          } else if (hasCustomField) {
=======
          } else if (needToGetAllKeys) {
>>>>>>> 9d7da581
            optimizedObject = await objectsQueries.getObject(
              className,
              createdObject.objectId,
              undefined,
              include,
              undefined,
              undefined,
              config,
              auth,
              info,
              parseClass
            );
          }
          return {
            [getGraphQLQueryName]: {
              ...createdObject,
              updatedAt: createdObject.createdAt,
              ...parseFields,
              ...optimizedObject,
            },
          };
        } catch (e) {
          parseGraphQLSchema.handleError(e);
        }
      },
    });

    if (
      parseGraphQLSchema.addGraphQLType(
        createGraphQLMutation.args.input.type.ofType
      ) &&
      parseGraphQLSchema.addGraphQLType(createGraphQLMutation.type)
    ) {
      parseGraphQLSchema.addGraphQLMutation(
        createGraphQLMutationName,
        createGraphQLMutation
      );
    }
  }

  if (isUpdateEnabled) {
    const updateGraphQLMutationName =
      updateAlias || `update${graphQLClassName}`;
    const updateGraphQLMutation = mutationWithClientMutationId({
      name: `Update${graphQLClassName}`,
      description: `The ${updateGraphQLMutationName} mutation can be used to update an object of the ${graphQLClassName} class.`,
      inputFields: {
        id: defaultGraphQLTypes.GLOBAL_OR_OBJECT_ID_ATT,
        fields: {
          description:
            'These are the fields that will be used to update the object.',
          type: classGraphQLUpdateType || defaultGraphQLTypes.OBJECT,
        },
      },
      outputFields: {
        [getGraphQLQueryName]: {
          description: 'This is the updated object.',
          type: new GraphQLNonNull(
            classGraphQLOutputType || defaultGraphQLTypes.OBJECT
          ),
        },
      },
      mutateAndGetPayload: async (args, context, mutationInfo) => {
        try {
          let { id, fields } = args;
          if (!fields) fields = {};
          const { config, auth, info } = context;

          const globalIdObject = fromGlobalId(id);

          if (globalIdObject.type === className) {
            id = globalIdObject.id;
          }

          const parseFields = await transformTypes('update', fields, {
            className,
            parseGraphQLSchema,
            req: { config, auth, info },
          });

          const updatedObject = await objectsMutations.updateObject(
            className,
            id,
            parseFields,
            config,
            auth,
            info
          );

          const selectedFields = getFieldNames(mutationInfo)
            .filter(field => field.startsWith(`${getGraphQLQueryName}.`))
            .map(field => field.replace(`${getGraphQLQueryName}.`, ''));
          const { keys, include } = extractKeysAndInclude(selectedFields);
          const { keys: requiredKeys, needGet } = getOnlyRequiredFields(
            fields,
            keys,
            include,
            ['id', 'objectId', 'updatedAt']
          );
<<<<<<< HEAD
          const hasCustomField = objectsQueries.hasCustomField(
=======
          const needToGetAllKeys = objectsQueries.needToGetAllKeys(
>>>>>>> 9d7da581
            parseClass.fields,
            keys
          );
          let optimizedObject = {};
<<<<<<< HEAD
          if (needGet && !hasCustomField) {
=======
          if (needGet && !needToGetAllKeys) {
>>>>>>> 9d7da581
            optimizedObject = await objectsQueries.getObject(
              className,
              id,
              requiredKeys,
              include,
              undefined,
              undefined,
              config,
              auth,
              info,
              parseClass
            );
<<<<<<< HEAD
          } else if (hasCustomField) {
=======
          } else if (needToGetAllKeys) {
>>>>>>> 9d7da581
            optimizedObject = await objectsQueries.getObject(
              className,
              id,
              undefined,
              include,
              undefined,
              undefined,
              config,
              auth,
              info,
              parseClass
            );
          }
          return {
            [getGraphQLQueryName]: {
              objectId: id,
              ...updatedObject,
              ...parseFields,
              ...optimizedObject,
            },
          };
        } catch (e) {
          parseGraphQLSchema.handleError(e);
        }
      },
    });

    if (
      parseGraphQLSchema.addGraphQLType(
        updateGraphQLMutation.args.input.type.ofType
      ) &&
      parseGraphQLSchema.addGraphQLType(updateGraphQLMutation.type)
    ) {
      parseGraphQLSchema.addGraphQLMutation(
        updateGraphQLMutationName,
        updateGraphQLMutation
      );
    }
  }

  if (isDestroyEnabled) {
    const deleteGraphQLMutationName =
      destroyAlias || `delete${graphQLClassName}`;
    const deleteGraphQLMutation = mutationWithClientMutationId({
      name: `Delete${graphQLClassName}`,
      description: `The ${deleteGraphQLMutationName} mutation can be used to delete an object of the ${graphQLClassName} class.`,
      inputFields: {
        id: defaultGraphQLTypes.GLOBAL_OR_OBJECT_ID_ATT,
      },
      outputFields: {
        [getGraphQLQueryName]: {
          description: 'This is the deleted object.',
          type: new GraphQLNonNull(
            classGraphQLOutputType || defaultGraphQLTypes.OBJECT
          ),
        },
      },
      mutateAndGetPayload: async (args, context, mutationInfo) => {
        try {
          let { id } = args;
          const { config, auth, info } = context;

          const globalIdObject = fromGlobalId(id);

          if (globalIdObject.type === className) {
            id = globalIdObject.id;
          }

          const selectedFields = getFieldNames(mutationInfo)
            .filter(field => field.startsWith(`${getGraphQLQueryName}.`))
            .map(field => field.replace(`${getGraphQLQueryName}.`, ''));
          const { keys, include } = extractKeysAndInclude(selectedFields);
          let optimizedObject = {};
          if (
            keys &&
            keys.split(',').filter(key => !['id', 'objectId'].includes(key))
              .length > 0
          ) {
            optimizedObject = await objectsQueries.getObject(
              className,
              id,
              keys,
              include,
              undefined,
              undefined,
              config,
              auth,
              info,
              parseClass
            );
          }
          await objectsMutations.deleteObject(
            className,
            id,
            config,
            auth,
            info
          );
          return {
            [getGraphQLQueryName]: {
              objectId: id,
              ...optimizedObject,
            },
          };
        } catch (e) {
          parseGraphQLSchema.handleError(e);
        }
      },
    });

    if (
      parseGraphQLSchema.addGraphQLType(
        deleteGraphQLMutation.args.input.type.ofType
      ) &&
      parseGraphQLSchema.addGraphQLType(deleteGraphQLMutation.type)
    ) {
      parseGraphQLSchema.addGraphQLMutation(
        deleteGraphQLMutationName,
        deleteGraphQLMutation
      );
    }
  }
};

export { load };<|MERGE_RESOLUTION|>--- conflicted
+++ resolved
@@ -112,20 +112,12 @@
             include,
             ['id', 'objectId', 'createdAt', 'updatedAt']
           );
-<<<<<<< HEAD
-          const hasCustomField = objectsQueries.hasCustomField(
-=======
           const needToGetAllKeys = objectsQueries.needToGetAllKeys(
->>>>>>> 9d7da581
             parseClass.fields,
             keys
           );
           let optimizedObject = {};
-<<<<<<< HEAD
-          if (needGet && !hasCustomField) {
-=======
           if (needGet && !needToGetAllKeys) {
->>>>>>> 9d7da581
             optimizedObject = await objectsQueries.getObject(
               className,
               createdObject.objectId,
@@ -138,11 +130,7 @@
               info,
               parseClass
             );
-<<<<<<< HEAD
-          } else if (hasCustomField) {
-=======
           } else if (needToGetAllKeys) {
->>>>>>> 9d7da581
             optimizedObject = await objectsQueries.getObject(
               className,
               createdObject.objectId,
@@ -242,20 +230,12 @@
             include,
             ['id', 'objectId', 'updatedAt']
           );
-<<<<<<< HEAD
-          const hasCustomField = objectsQueries.hasCustomField(
-=======
           const needToGetAllKeys = objectsQueries.needToGetAllKeys(
->>>>>>> 9d7da581
             parseClass.fields,
             keys
           );
           let optimizedObject = {};
-<<<<<<< HEAD
-          if (needGet && !hasCustomField) {
-=======
           if (needGet && !needToGetAllKeys) {
->>>>>>> 9d7da581
             optimizedObject = await objectsQueries.getObject(
               className,
               id,
@@ -268,11 +248,7 @@
               info,
               parseClass
             );
-<<<<<<< HEAD
-          } else if (hasCustomField) {
-=======
           } else if (needToGetAllKeys) {
->>>>>>> 9d7da581
             optimizedObject = await objectsQueries.getObject(
               className,
               id,
