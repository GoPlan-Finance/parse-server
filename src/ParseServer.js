--- conflicted
+++ resolved
@@ -97,7 +97,11 @@
           if (typeof cloud === 'function') {
             await cloud(Parse);
           } else if (typeof cloud === 'string') {
-            require(path.resolve(process.cwd(), cloud));
+            if (process.env.npm_package_type === 'module') {
+              import(path.resolve(process.cwd(), cloud));
+            } else {
+              require(path.resolve(process.cwd(), cloud));
+            }
           } else {
             throw "argument 'cloud' must either be a string or a function";
           }
@@ -121,28 +125,6 @@
           process.exit(1);
         }
       });
-<<<<<<< HEAD
-=======
-
-    if (cloud) {
-      addParseCloud();
-      if (typeof cloud === 'function') {
-        cloud(Parse);
-      } else if (typeof cloud === 'string') {
-        if (process.env.npm_package_type === 'module') {
-          import(path.resolve(process.cwd(), cloud));
-        } else {
-          require(path.resolve(process.cwd(), cloud));
-        }
-      } else {
-        throw "argument 'cloud' must either be a string or a function";
-      }
-    }
-
-    if (security && security.enableCheck && security.enableCheckLog) {
-      new CheckRunner(options.security).run();
-    }
->>>>>>> 20cb3333
   }
 
   get app() {
