// ParseServer - open-source compatible API Server for Parse apps

import 'babel-polyfill';

var batch = require('./batch'),
    bodyParser = require('body-parser'),
    DatabaseAdapter = require('./DatabaseAdapter'),
    express = require('express'),
    middlewares = require('./middlewares'),
    multer = require('multer'),
    Parse = require('parse/node').Parse;

//import passwordReset           from './passwordReset';
import cache                   from './cache';
<<<<<<< HEAD
import PromiseRouter           from './PromiseRouter';
import { GridStoreAdapter }    from './Adapters/Files/GridStoreAdapter';
import { S3Adapter }           from './Adapters/Files/S3Adapter';
import { GCSAdapter }          from './Adapters/Files/GCSAdapter';
import { FilesController }     from './Controllers/FilesController';

=======
import Config                  from './Config';
import parseServerPackage      from '../package.json';
>>>>>>> e3d26e2b
import ParsePushAdapter        from './Adapters/Push/ParsePushAdapter';
import PromiseRouter           from './PromiseRouter';
import requiredParameter       from './requiredParameter';
import { AnalyticsRouter }     from './Routers/AnalyticsRouter';
import { ClassesRouter }       from './Routers/ClassesRouter';
import { FeaturesRouter }      from './Routers/FeaturesRouter';
import { FileLoggerAdapter }   from './Adapters/Logger/FileLoggerAdapter';
import { FilesController }     from './Controllers/FilesController';
import { FilesRouter }         from './Routers/FilesRouter';
import { FunctionsRouter }     from './Routers/FunctionsRouter';
import { GlobalConfigRouter }  from './Routers/GlobalConfigRouter';
import { GridStoreAdapter }    from './Adapters/Files/GridStoreAdapter';
import { HooksController }     from './Controllers/HooksController';
import { HooksRouter }         from './Routers/HooksRouter';
import { IAPValidationRouter } from './Routers/IAPValidationRouter';
import { InstallationsRouter } from './Routers/InstallationsRouter';
import { loadAdapter }         from './Adapters/AdapterLoader';
import { LoggerController }    from './Controllers/LoggerController';
import { LogsRouter }          from './Routers/LogsRouter';
import { PublicAPIRouter }     from './Routers/PublicAPIRouter';
import { PushController }      from './Controllers/PushController';
import { PushRouter }          from './Routers/PushRouter';
import { randomString }        from './cryptoUtils';
import { RolesRouter }         from './Routers/RolesRouter';
import { S3Adapter }           from './Adapters/Files/S3Adapter';
import { SchemasRouter }       from './Routers/SchemasRouter';
import { SessionsRouter }      from './Routers/SessionsRouter';
import { setFeature }          from './features';
import { UserController }      from './Controllers/UserController';
import { UsersRouter }         from './Routers/UsersRouter';

// Mutate the Parse object to add the Cloud Code handlers
addParseCloud();

// ParseServer works like a constructor of an express app.
// The args that we understand are:
// "databaseAdapter": a class like DatabaseController providing create, find,
//                    update, and delete
// "filesAdapter": a class like GridStoreAdapter providing create, get,
//                 and delete
// "loggerAdapter": a class like FileLoggerAdapter providing info, error,
//                 and query
// "databaseURI": a uri like mongodb://localhost:27017/dbname to tell us
//          what database this Parse API connects to.
// "cloud": relative location to cloud code to require, or a function
//          that is given an instance of Parse as a parameter.  Use this instance of Parse
//          to register your cloud code hooks and functions.
// "appId": the application id to host
// "masterKey": the master key for requests to this app
// "facebookAppIds": an array of valid Facebook Application IDs, required
//                   if using Facebook login
// "collectionPrefix": optional prefix for database collection names
// "fileKey": optional key from Parse dashboard for supporting older files
//            hosted by Parse
// "clientKey": optional key from Parse dashboard
// "dotNetKey": optional key from Parse dashboard
// "restAPIKey": optional key from Parse dashboard
// "javascriptKey": optional key from Parse dashboard
// "push": optional key from configure push

function ParseServer({
  appId = requiredParameter('You must provide an appId!'),
  masterKey = requiredParameter('You must provide a masterKey!'),
  appName,
  databaseAdapter,
  filesAdapter,
  push,
  loggerAdapter,
  databaseURI = DatabaseAdapter.defaultDatabaseURI,
  cloud,
  collectionPrefix = '',
  clientKey,
  javascriptKey,
  dotNetKey,
  restAPIKey,
  fileKey = 'invalid-file-key',
  facebookAppIds = [],
  enableAnonymousUsers = true,
  allowClientClassCreation = true,
  oauth = {},
  serverURL = requiredParameter('You must provide a serverURL!'),
  maxUploadSize = '20mb',
  verifyUserEmails = false,
  emailAdapter,
  publicServerURL,
  customPages = {
    invalidLink: undefined,
    verifyEmailSuccess: undefined,
    choosePassword: undefined,
    passwordResetSuccess: undefined
  },
}) {
<<<<<<< HEAD

=======
  setFeature('serverVersion', parseServerPackage.version);
>>>>>>> e3d26e2b
  // Initialize the node client SDK automatically
  Parse.initialize(appId, javascriptKey || 'unused', masterKey);
  Parse.serverURL = serverURL;

  if (databaseAdapter) {
    DatabaseAdapter.setAdapter(databaseAdapter);
  }

  if (databaseURI) {
    DatabaseAdapter.setAppDatabaseURI(appId, databaseURI);
  }

  if (cloud) {
    addParseCloud();
    if (typeof cloud === 'function') {
      cloud(Parse)
    } else if (typeof cloud === 'string') {
      require(cloud);
    } else {
      throw "argument 'cloud' must either be a string or a function";
    }
  }

  const filesControllerAdapter = loadAdapter(filesAdapter, () => {
    return new GridStoreAdapter(databaseURI);
  });
  const pushControllerAdapter = loadAdapter(push, ParsePushAdapter);
  const loggerControllerAdapter = loadAdapter(loggerAdapter, FileLoggerAdapter);
  const emailControllerAdapter = loadAdapter(emailAdapter);
  // We pass the options and the base class for the adatper,
  // Note that passing an instance would work too
  const filesController = new FilesController(filesControllerAdapter, appId);
  const pushController = new PushController(pushControllerAdapter, appId);
  const loggerController = new LoggerController(loggerControllerAdapter, appId);
  const hooksController = new HooksController(appId, collectionPrefix);
<<<<<<< HEAD

  cache.apps[appId] = {
=======
  const userController = new UserController(emailControllerAdapter, appId, { verifyUserEmails });


  cache.apps.set(appId, {
>>>>>>> e3d26e2b
    masterKey: masterKey,
    serverURL: serverURL,
    collectionPrefix: collectionPrefix,
    clientKey: clientKey,
    javascriptKey: javascriptKey,
    dotNetKey: dotNetKey,
    restAPIKey: restAPIKey,
    fileKey: fileKey,
    facebookAppIds: facebookAppIds,
    filesController: filesController,
    pushController: pushController,
    loggerController: loggerController,
    hooksController: hooksController,
    userController: userController,
    verifyUserEmails: verifyUserEmails,
    enableAnonymousUsers: enableAnonymousUsers,
    allowClientClassCreation: allowClientClassCreation,
    oauth: oauth,
    appName: appName,
    publicServerURL: publicServerURL,
    customPages: customPages,
  });

  // To maintain compatibility. TODO: Remove in some version that breaks backwards compatability
  if (process.env.FACEBOOK_APP_ID) {
    cache.apps.get(appId)['facebookAppIds'].push(process.env.FACEBOOK_APP_ID);
  }

  Config.validate(cache.apps.get(appId));

  // This app serves the Parse API directly.
  // It's the equivalent of https://api.parse.com/1 in the hosted Parse API.
  var api = express();
  //api.use("/apps", express.static(__dirname + "/public"));
  // File handling needs to be before default middlewares are applied
  api.use('/', new FilesRouter().getExpressRouter({
    maxUploadSize: maxUploadSize
  }));

  api.use('/', bodyParser.urlencoded({extended: false}), new PublicAPIRouter().expressApp());

  // TODO: separate this from the regular ParseServer object
  if (process.env.TESTING == 1) {
    api.use('/', require('./testing-routes').router);
  }

  api.use(bodyParser.json({ 'type': '*/*' , limit: maxUploadSize }));
  api.use(middlewares.allowCrossDomain);
  api.use(middlewares.allowMethodOverride);
  api.use(middlewares.handleParseHeaders);

  let routers = [
    new ClassesRouter(),
    new UsersRouter(),
    new SessionsRouter(),
    new RolesRouter(),
    new AnalyticsRouter(),
    new InstallationsRouter(),
    new FunctionsRouter(),
    new SchemasRouter(),
    new PushRouter(),
    new LogsRouter(),
    new IAPValidationRouter(),
    new FeaturesRouter(),
  ];

  if (process.env.PARSE_EXPERIMENTAL_CONFIG_ENABLED || process.env.TESTING) {
    routers.push(new GlobalConfigRouter());
  }

  if (process.env.PARSE_EXPERIMENTAL_HOOKS_ENABLED || process.env.TESTING) {
    routers.push(new HooksRouter());
  }

  let routes = routers.reduce((memo, router) => {
    return memo.concat(router.routes);
  }, []);

  let appRouter = new PromiseRouter(routes);

  batch.mountOnto(appRouter);

  api.use(appRouter.expressApp());

  api.use(middlewares.handleParseErrors);

  process.on('uncaughtException', (err) => {
    if( err.code === "EADDRINUSE" ) { // user-friendly message for this common error
      console.log(`Unable to listen on port ${err.port}. The port is already in use.`);
      process.exit(0);
    }
    else {
      throw err;
    }
  });
  hooksController.load();

  return api;
}

function addParseCloud() {
  const ParseCloud = require("./cloud-code/Parse.Cloud");
  Object.assign(Parse.Cloud, ParseCloud);
  global.Parse = Parse;
}

module.exports = {
  ParseServer: ParseServer,
  S3Adapter: S3Adapter,
<<<<<<< HEAD
  GCSAdapter: GCSAdapter
=======
>>>>>>> e3d26e2b
};<|MERGE_RESOLUTION|>--- conflicted
+++ resolved
@@ -12,17 +12,8 @@
 
 //import passwordReset           from './passwordReset';
 import cache                   from './cache';
-<<<<<<< HEAD
-import PromiseRouter           from './PromiseRouter';
-import { GridStoreAdapter }    from './Adapters/Files/GridStoreAdapter';
-import { S3Adapter }           from './Adapters/Files/S3Adapter';
-import { GCSAdapter }          from './Adapters/Files/GCSAdapter';
-import { FilesController }     from './Controllers/FilesController';
-
-=======
 import Config                  from './Config';
 import parseServerPackage      from '../package.json';
->>>>>>> e3d26e2b
 import ParsePushAdapter        from './Adapters/Push/ParsePushAdapter';
 import PromiseRouter           from './PromiseRouter';
 import requiredParameter       from './requiredParameter';
@@ -33,6 +24,7 @@
 import { FilesController }     from './Controllers/FilesController';
 import { FilesRouter }         from './Routers/FilesRouter';
 import { FunctionsRouter }     from './Routers/FunctionsRouter';
+import { GCSAdapter }          from './Adapters/Files/GCSAdapter';
 import { GlobalConfigRouter }  from './Routers/GlobalConfigRouter';
 import { GridStoreAdapter }    from './Adapters/Files/GridStoreAdapter';
 import { HooksController }     from './Controllers/HooksController';
@@ -115,11 +107,7 @@
     passwordResetSuccess: undefined
   },
 }) {
-<<<<<<< HEAD
-
-=======
   setFeature('serverVersion', parseServerPackage.version);
->>>>>>> e3d26e2b
   // Initialize the node client SDK automatically
   Parse.initialize(appId, javascriptKey || 'unused', masterKey);
   Parse.serverURL = serverURL;
@@ -155,15 +143,10 @@
   const pushController = new PushController(pushControllerAdapter, appId);
   const loggerController = new LoggerController(loggerControllerAdapter, appId);
   const hooksController = new HooksController(appId, collectionPrefix);
-<<<<<<< HEAD
-
-  cache.apps[appId] = {
-=======
   const userController = new UserController(emailControllerAdapter, appId, { verifyUserEmails });
 
 
   cache.apps.set(appId, {
->>>>>>> e3d26e2b
     masterKey: masterKey,
     serverURL: serverURL,
     collectionPrefix: collectionPrefix,
@@ -273,8 +256,5 @@
 module.exports = {
   ParseServer: ParseServer,
   S3Adapter: S3Adapter,
-<<<<<<< HEAD
   GCSAdapter: GCSAdapter
-=======
->>>>>>> e3d26e2b
 };