import tv4 from 'tv4';
import Parse from 'parse/node';
import { Subscription } from './Subscription';
import { Client } from './Client';
import { ParseWebSocketServer } from './ParseWebSocketServer';
import logger from '../logger';
import RequestSchema from './RequestSchema';
import { matchesQuery, queryHash } from './QueryTools';
import { ParsePubSub } from './ParsePubSub';
import SchemaController from '../Controllers/SchemaController';
import _ from 'lodash';
import { v4 as uuidv4 } from 'uuid';
import { runLiveQueryEventHandlers, getTrigger, runTrigger } from '../triggers';
import { getAuthForSessionToken, Auth } from '../Auth';
import { getCacheController } from '../Controllers';
import LRU from 'lru-cache';
import UserRouter from '../Routers/UsersRouter';

class ParseLiveQueryServer {
  clients: Map;
  // className -> (queryHash -> subscription)
  subscriptions: Object;
  parseWebSocketServer: Object;
  keyPairs: any;
  // The subscriber we use to get object update from publisher
  subscriber: Object;

  constructor(server: any, config: any = {}, parseServerConfig: any = {}) {
    this.server = server;
    this.clients = new Map();
    this.subscriptions = new Map();
    this.config = config;

    config.appId = config.appId || Parse.applicationId;
    config.masterKey = config.masterKey || Parse.masterKey;

    // Store keys, convert obj to map
    const keyPairs = config.keyPairs || {};
    this.keyPairs = new Map();
    for (const key of Object.keys(keyPairs)) {
      this.keyPairs.set(key, keyPairs[key]);
    }
    logger.verbose('Support key pairs', this.keyPairs);

    // Initialize Parse
    Parse.Object.disableSingleInstance();
    const serverURL = config.serverURL || Parse.serverURL;
    Parse.serverURL = serverURL;
    Parse.initialize(config.appId, Parse.javaScriptKey, config.masterKey);

    // The cache controller is a proper cache controller
    // with access to User and Roles
    this.cacheController = getCacheController(parseServerConfig);

    config.cacheTimeout = config.cacheTimeout || 5 * 1000; // 5s

    // This auth cache stores the promises for each auth resolution.
    // The main benefit is to be able to reuse the same user / session token resolution.
    this.authCache = new LRU({
      max: 500, // 500 concurrent
      maxAge: config.cacheTimeout,
    });
    // Initialize websocket server
    this.parseWebSocketServer = new ParseWebSocketServer(
      server,
      parseWebsocket => this._onConnect(parseWebsocket),
      config
    );

    // Initialize subscriber
    this.subscriber = ParsePubSub.createSubscriber(config);
    this.subscriber.subscribe(Parse.applicationId + 'afterSave');
    this.subscriber.subscribe(Parse.applicationId + 'afterDelete');
    // Register message handler for subscriber. When publisher get messages, it will publish message
    // to the subscribers and the handler will be called.
    this.subscriber.on('message', (channel, messageStr) => {
      logger.verbose('Subscribe message %j', messageStr);
      let message;
      try {
        message = JSON.parse(messageStr);
      } catch (e) {
        logger.error('unable to parse message', messageStr, e);
        return;
      }
      this._inflateParseObject(message);
      if (channel === Parse.applicationId + 'afterSave') {
        this._onAfterSave(message);
      } else if (channel === Parse.applicationId + 'afterDelete') {
        this._onAfterDelete(message);
      } else {
        logger.error('Get message %s from unknown channel %j', message, channel);
      }
    });
  }

  // Message is the JSON object from publisher. Message.currentParseObject is the ParseObject JSON after changes.
  // Message.originalParseObject is the original ParseObject JSON.
  _inflateParseObject(message: any): void {
    // Inflate merged object
    const currentParseObject = message.currentParseObject;
    UserRouter.removeHiddenProperties(currentParseObject);
    let className = currentParseObject.className;
    let parseObject = new Parse.Object(className);
    parseObject._finishFetch(currentParseObject);
    message.currentParseObject = parseObject;
    // Inflate original object
    const originalParseObject = message.originalParseObject;
    if (originalParseObject) {
      UserRouter.removeHiddenProperties(originalParseObject);
      className = originalParseObject.className;
      parseObject = new Parse.Object(className);
      parseObject._finishFetch(originalParseObject);
      message.originalParseObject = parseObject;
    }
  }

  // Message is the JSON object from publisher after inflated. Message.currentParseObject is the ParseObject after changes.
  // Message.originalParseObject is the original ParseObject.
  async _onAfterDelete(message: any): void {
    logger.verbose(Parse.applicationId + 'afterDelete is triggered');

    let deletedParseObject = message.currentParseObject.toJSON();
    const classLevelPermissions = message.classLevelPermissions;
    const className = deletedParseObject.className;
    logger.verbose('ClassName: %j | ObjectId: %s', className, deletedParseObject.id);
    logger.verbose('Current client number : %d', this.clients.size);

    const classSubscriptions = this.subscriptions.get(className);
    if (typeof classSubscriptions === 'undefined') {
      logger.debug('Can not find subscriptions under this class ' + className);
      return;
    }

    for (const subscription of classSubscriptions.values()) {
      const isSubscriptionMatched = this._matchesSubscription(deletedParseObject, subscription);
      if (!isSubscriptionMatched) {
        continue;
      }
      for (const [clientId, requestIds] of _.entries(subscription.clientRequestIds)) {
        const client = this.clients.get(clientId);
        if (typeof client === 'undefined') {
          continue;
        }
        requestIds.forEach(async requestId => {
          const acl = message.currentParseObject.getACL();
          // Check CLP
          const op = this._getCLPOperation(subscription.query);
          let res = {};
          try {
            await this._matchesCLP(
              classLevelPermissions,
              message.currentParseObject,
              client,
              requestId,
              op
            );
            const isMatched = await this._matchesACL(acl, client, requestId);
            if (!isMatched) {
              return null;
            }
            res = {
              event: 'delete',
              sessionToken: client.sessionToken,
              object: deletedParseObject,
              clients: this.clients.size,
              subscriptions: this.subscriptions.size,
              useMasterKey: client.hasMasterKey,
              installationId: client.installationId,
              sendEvent: true,
            };
            const trigger = getTrigger(className, 'afterEvent', Parse.applicationId);
            if (trigger) {
              const auth = await this.getAuthFromClient(client, requestId);
              if (auth && auth.user) {
                res.user = auth.user;
              }
              if (res.object) {
                res.object = Parse.Object.fromJSON(res.object);
              }
              await runTrigger(trigger, `afterEvent.${className}`, res, auth);
            }
            if (!res.sendEvent) {
              return;
            }
            if (res.object && typeof res.object.toJSON === 'function') {
              deletedParseObject = res.object.toJSON();
              deletedParseObject.className = className;
            }
            client.pushDelete(requestId, deletedParseObject);
          } catch (error) {
            Client.pushError(
              client.parseWebSocket,
              error.code || 141,
              error.message || error,
              false,
              requestId
            );
            logger.error(
              `Failed running afterLiveQueryEvent on class ${className} for event ${res.event} with session ${res.sessionToken} with:\n Error: ` +
                JSON.stringify(error)
            );
          }
        });
      }
    }
  }

  // Message is the JSON object from publisher after inflated. Message.currentParseObject is the ParseObject after changes.
  // Message.originalParseObject is the original ParseObject.
  async _onAfterSave(message: any): void {
    logger.verbose(Parse.applicationId + 'afterSave is triggered');

    let originalParseObject = null;
    if (message.originalParseObject) {
      originalParseObject = message.originalParseObject.toJSON();
    }
    const classLevelPermissions = message.classLevelPermissions;
    let currentParseObject = message.currentParseObject.toJSON();
    const className = currentParseObject.className;
    logger.verbose('ClassName: %s | ObjectId: %s', className, currentParseObject.id);
    logger.verbose('Current client number : %d', this.clients.size);

    const classSubscriptions = this.subscriptions.get(className);
    if (typeof classSubscriptions === 'undefined') {
      logger.debug('Can not find subscriptions under this class ' + className);
      return;
    }
    for (const subscription of classSubscriptions.values()) {
      const isOriginalSubscriptionMatched = this._matchesSubscription(
        originalParseObject,
        subscription
      );
      const isCurrentSubscriptionMatched = this._matchesSubscription(
        currentParseObject,
        subscription
      );
      for (const [clientId, requestIds] of _.entries(subscription.clientRequestIds)) {
        const client = this.clients.get(clientId);
        if (typeof client === 'undefined') {
          continue;
        }
        requestIds.forEach(async requestId => {
          // Set orignal ParseObject ACL checking promise, if the object does not match
          // subscription, we do not need to check ACL
          let originalACLCheckingPromise;
          if (!isOriginalSubscriptionMatched) {
            originalACLCheckingPromise = Promise.resolve(false);
          } else {
            let originalACL;
            if (message.originalParseObject) {
              originalACL = message.originalParseObject.getACL();
            }
            originalACLCheckingPromise = this._matchesACL(originalACL, client, requestId);
          }
          // Set current ParseObject ACL checking promise, if the object does not match
          // subscription, we do not need to check ACL
          let currentACLCheckingPromise;
          let res = {};
          if (!isCurrentSubscriptionMatched) {
            currentACLCheckingPromise = Promise.resolve(false);
          } else {
            const currentACL = message.currentParseObject.getACL();
            currentACLCheckingPromise = this._matchesACL(currentACL, client, requestId);
          }
          try {
            const op = this._getCLPOperation(subscription.query);
            await this._matchesCLP(
              classLevelPermissions,
              message.currentParseObject,
              client,
              requestId,
              op
            );
            const [isOriginalMatched, isCurrentMatched] = await Promise.all([
              originalACLCheckingPromise,
              currentACLCheckingPromise,
            ]);
            logger.verbose(
              'Original %j | Current %j | Match: %s, %s, %s, %s | Query: %s',
              originalParseObject,
              currentParseObject,
              isOriginalSubscriptionMatched,
              isCurrentSubscriptionMatched,
              isOriginalMatched,
              isCurrentMatched,
              subscription.hash
            );
            // Decide event type
            let type;
            if (isOriginalMatched && isCurrentMatched) {
              type = 'update';
            } else if (isOriginalMatched && !isCurrentMatched) {
              type = 'leave';
            } else if (!isOriginalMatched && isCurrentMatched) {
              if (originalParseObject) {
                type = 'enter';
              } else {
                type = 'create';
              }
            } else {
              return null;
            }
            res = {
              event: type,
              sessionToken: client.sessionToken,
              object: currentParseObject,
              original: originalParseObject,
              clients: this.clients.size,
              subscriptions: this.subscriptions.size,
              useMasterKey: client.hasMasterKey,
              installationId: client.installationId,
              sendEvent: true,
            };
            const trigger = getTrigger(className, 'afterEvent', Parse.applicationId);
            if (trigger) {
              if (res.object) {
                res.object = Parse.Object.fromJSON(res.object);
              }
              if (res.original) {
                res.original = Parse.Object.fromJSON(res.original);
              }
              const auth = await this.getAuthFromClient(client, requestId);
              if (auth && auth.user) {
                res.user = auth.user;
              }
              await runTrigger(trigger, `afterEvent.${className}`, res, auth);
            }
            if (!res.sendEvent) {
              return;
            }
            if (res.object && typeof res.object.toJSON === 'function') {
              currentParseObject = res.object.toJSON();
              currentParseObject.className = res.object.className || className;
            }

            if (res.original && typeof res.original.toJSON === 'function') {
              originalParseObject = res.original.toJSON();
              originalParseObject.className = res.original.className || className;
            }
            const functionName = 'push' + res.event.charAt(0).toUpperCase() + res.event.slice(1);
            if (client[functionName]) {
              client[functionName](requestId, currentParseObject, originalParseObject);
            }
          } catch (error) {
            Client.pushError(
              client.parseWebSocket,
              error.code || 141,
              error.message || error,
              false,
              requestId
            );
            logger.error(
              `Failed running afterLiveQueryEvent on class ${className} for event ${res.event} with session ${res.sessionToken} with:\n Error: ` +
                JSON.stringify(error)
            );
          }
        });
      }
    }
  }

  _onConnect(parseWebsocket: any): void {
    parseWebsocket.on('message', request => {
      if (typeof request === 'string') {
        try {
          request = JSON.parse(request);
        } catch (e) {
          logger.error('unable to parse request', request, e);
          return;
        }
      }
      logger.verbose('Request: %j', request);

      // Check whether this request is a valid request, return error directly if not
      if (
        !tv4.validate(request, RequestSchema['general']) ||
        !tv4.validate(request, RequestSchema[request.op])
      ) {
        Client.pushError(parseWebsocket, 1, tv4.error.message);
        logger.error('Connect message error %s', tv4.error.message);
        return;
      }

      switch (request.op) {
        case 'connect':
          this._handleConnect(parseWebsocket, request);
          break;
        case 'subscribe':
          this._handleSubscribe(parseWebsocket, request);
          break;
        case 'update':
          this._handleUpdateSubscription(parseWebsocket, request);
          break;
        case 'unsubscribe':
          this._handleUnsubscribe(parseWebsocket, request);
          break;
        default:
          Client.pushError(parseWebsocket, 3, 'Get unknown operation');
          logger.error('Get unknown operation', request.op);
      }
    });

    parseWebsocket.on('disconnect', () => {
      logger.info(`Client disconnect: ${parseWebsocket.clientId}`);
      const clientId = parseWebsocket.clientId;
      if (!this.clients.has(clientId)) {
        runLiveQueryEventHandlers({
          event: 'ws_disconnect_error',
          clients: this.clients.size,
          subscriptions: this.subscriptions.size,
          error: `Unable to find client ${clientId}`,
        });
        logger.error(`Can not find client ${clientId} on disconnect`);
        return;
      }

      // Delete client
      const client = this.clients.get(clientId);
      this.clients.delete(clientId);

      // Delete client from subscriptions
      for (const [requestId, subscriptionInfo] of _.entries(client.subscriptionInfos)) {
        const subscription = subscriptionInfo.subscription;
        subscription.deleteClientSubscription(clientId, requestId);

        // If there is no client which is subscribing this subscription, remove it from subscriptions
        const classSubscriptions = this.subscriptions.get(subscription.className);
        if (!subscription.hasSubscribingClient()) {
          classSubscriptions.delete(subscription.hash);
        }
        // If there is no subscriptions under this class, remove it from subscriptions
        if (classSubscriptions.size === 0) {
          this.subscriptions.delete(subscription.className);
        }
      }

      logger.verbose('Current clients %d', this.clients.size);
      logger.verbose('Current subscriptions %d', this.subscriptions.size);
      runLiveQueryEventHandlers({
        event: 'ws_disconnect',
        clients: this.clients.size,
        subscriptions: this.subscriptions.size,
        useMasterKey: client.hasMasterKey,
        installationId: client.installationId,
        sessionToken: client.sessionToken,
      });
    });

    runLiveQueryEventHandlers({
      event: 'ws_connect',
      clients: this.clients.size,
      subscriptions: this.subscriptions.size,
    });
  }

  _matchesSubscription(parseObject: any, subscription: any): boolean {
    // Object is undefined or null, not match
    if (!parseObject) {
      return false;
    }
    return matchesQuery(parseObject, subscription.query);
  }

  getAuthForSessionToken(sessionToken: ?string): Promise<{ auth: ?Auth, userId: ?string }> {
    if (!sessionToken) {
      return Promise.resolve({});
    }
    const fromCache = this.authCache.get(sessionToken);
    if (fromCache) {
      return fromCache;
    }
    const authPromise = getAuthForSessionToken({
      cacheController: this.cacheController,
      sessionToken: sessionToken,
    })
      .then(auth => {
        return { auth, userId: auth && auth.user && auth.user.id };
      })
      .catch(error => {
        // There was an error with the session token
        const result = {};
        if (error && error.code === Parse.Error.INVALID_SESSION_TOKEN) {
          result.error = error;
          this.authCache.set(sessionToken, Promise.resolve(result), this.config.cacheTimeout);
        } else {
          this.authCache.del(sessionToken);
        }
        return result;
      });
    this.authCache.set(sessionToken, authPromise);
    return authPromise;
  }

  async _matchesCLP(
    classLevelPermissions: ?any,
    object: any,
    client: any,
    requestId: number,
    op: string
  ): any {
    // try to match on user first, less expensive than with roles
    const subscriptionInfo = client.getSubscriptionInfo(requestId);
    const aclGroup = ['*'];
    let userId;
    if (typeof subscriptionInfo !== 'undefined') {
      const { userId } = await this.getAuthForSessionToken(subscriptionInfo.sessionToken);
      if (userId) {
        aclGroup.push(userId);
      }
    }
    try {
      await SchemaController.validatePermission(
        classLevelPermissions,
        object.className,
        aclGroup,
        op
      );
      return true;
    } catch (e) {
      logger.verbose(`Failed matching CLP for ${object.id} ${userId} ${e}`);
      return false;
    }
    // TODO: handle roles permissions
    // Object.keys(classLevelPermissions).forEach((key) => {
    //   const perm = classLevelPermissions[key];
    //   Object.keys(perm).forEach((key) => {
    //     if (key.indexOf('role'))
    //   });
    // })
    // // it's rejected here, check the roles
    // var rolesQuery = new Parse.Query(Parse.Role);
    // rolesQuery.equalTo("users", user);
    // return rolesQuery.find({useMasterKey:true});
  }

  _getCLPOperation(query: any) {
    return typeof query === 'object' &&
      Object.keys(query).length == 1 &&
      typeof query.objectId === 'string'
      ? 'get'
      : 'find';
  }

  async _verifyACL(acl: any, token: string) {
    if (!token) {
      return false;
    }

    const { auth, userId } = await this.getAuthForSessionToken(token);

    // Getting the session token failed
    // This means that no additional auth is available
    // At this point, just bail out as no additional visibility can be inferred.
    if (!auth || !userId) {
      return false;
    }
    const isSubscriptionSessionTokenMatched = acl.getReadAccess(userId);
    if (isSubscriptionSessionTokenMatched) {
      return true;
    }

    // Check if the user has any roles that match the ACL
    return Promise.resolve()
      .then(async () => {
        // Resolve false right away if the acl doesn't have any roles
        const acl_has_roles = Object.keys(acl.permissionsById).some(key => key.startsWith('role:'));
        if (!acl_has_roles) {
          return false;
        }

        const roleNames = await auth.getUserRoles();
        // Finally, see if any of the user's roles allow them read access
        for (const role of roleNames) {
          // We use getReadAccess as `role` is in the form `role:roleName`
          if (acl.getReadAccess(role)) {
            return true;
          }
        }
        return false;
      })
      .catch(() => {
        return false;
      });
  }

  async getAuthFromClient(client: any, requestId: number, sessionToken: string) {
    const getSessionFromClient = () => {
      const subscriptionInfo = client.getSubscriptionInfo(requestId);
      if (typeof subscriptionInfo === 'undefined') {
        return client.sessionToken;
      }
      return subscriptionInfo.sessionToken || client.sessionToken;
    };
    if (!sessionToken) {
      sessionToken = getSessionFromClient();
    }
    if (!sessionToken) {
      return;
    }
    const { auth } = await this.getAuthForSessionToken(sessionToken);
    return auth;
  }

  async _matchesACL(acl: any, client: any, requestId: number): Promise<boolean> {
    // Return true directly if ACL isn't present, ACL is public read, or client has master key
    if (!acl || acl.getPublicReadAccess() || client.hasMasterKey) {
      return true;
    }
    // Check subscription sessionToken matches ACL first
    const subscriptionInfo = client.getSubscriptionInfo(requestId);
    if (typeof subscriptionInfo === 'undefined') {
      return false;
    }

    const subscriptionToken = subscriptionInfo.sessionToken;
    const clientSessionToken = client.sessionToken;

    if (await this._verifyACL(acl, subscriptionToken)) {
      return true;
    }

    if (await this._verifyACL(acl, clientSessionToken)) {
      return true;
    }

    return false;
  }

  async _handleConnect(parseWebsocket: any, request: any): any {
    if (!this._validateKeys(request, this.keyPairs)) {
      Client.pushError(parseWebsocket, 4, 'Key in request is not valid');
      logger.error('Key in request is not valid');
      return;
    }
    const hasMasterKey = this._hasMasterKey(request, this.keyPairs);
    const clientId = uuidv4();
    const client = new Client(
      clientId,
      parseWebsocket,
      hasMasterKey,
      request.sessionToken,
      request.installationId
    );
    try {
      const req = {
        client,
        event: 'connect',
        clients: this.clients.size,
        subscriptions: this.subscriptions.size,
        sessionToken: request.sessionToken,
        useMasterKey: client.hasMasterKey,
        installationId: request.installationId,
      };
      const trigger = getTrigger('@Connect', 'beforeConnect', Parse.applicationId);
      if (trigger) {
        const auth = await this.getAuthFromClient(client, request.requestId, req.sessionToken);
        if (auth && auth.user) {
          req.user = auth.user;
        }
        await runTrigger(trigger, `beforeConnect.@Connect`, req, auth);
      }
      parseWebsocket.clientId = clientId;
      this.clients.set(parseWebsocket.clientId, client);
      logger.info(`Create new client: ${parseWebsocket.clientId}`);
      client.pushConnect();
      runLiveQueryEventHandlers(req);
    } catch (error) {
      Client.pushError(parseWebsocket, error.code || 141, error.message || error, false);
      logger.error(
        `Failed running beforeConnect for session ${request.sessionToken} with:\n Error: ` +
          JSON.stringify(error)
      );
    }
  }

  _hasMasterKey(request: any, validKeyPairs: any): boolean {
    if (!validKeyPairs || validKeyPairs.size == 0 || !validKeyPairs.has('masterKey')) {
      return false;
    }
    if (!request || !Object.prototype.hasOwnProperty.call(request, 'masterKey')) {
      return false;
    }
    return request.masterKey === validKeyPairs.get('masterKey');
  }

  _validateKeys(request: any, validKeyPairs: any): boolean {
    if (!validKeyPairs || validKeyPairs.size == 0) {
      return true;
    }
    let isValid = false;
    for (const [key, secret] of validKeyPairs) {
      if (!request[key] || request[key] !== secret) {
        continue;
      }
      isValid = true;
      break;
    }
    return isValid;
  }

  async _handleSubscribe(parseWebsocket: any, request: any): any {
    // If we can not find this client, return error to client
    if (!Object.prototype.hasOwnProperty.call(parseWebsocket, 'clientId')) {
      Client.pushError(
        parseWebsocket,
        2,
        'Can not find this client, make sure you connect to server before subscribing'
      );
      logger.error('Can not find this client, make sure you connect to server before subscribing');
      return;
    }
    const client = this.clients.get(parseWebsocket.clientId);
    const className = request.query.className;
    try {
      const trigger = getTrigger(className, 'beforeSubscribe', Parse.applicationId);
      if (trigger) {
        const auth = await this.getAuthFromClient(client, request.requestId, request.sessionToken);
        if (auth && auth.user) {
          request.user = auth.user;
        }

        const parseQuery = new Parse.Query(className);
        parseQuery.withJSON(request.query);
        request.query = parseQuery;
        await runTrigger(trigger, `beforeSubscribe.${className}`, request, auth);

        const query = request.query.toJSON();
        if (query.keys) {
          query.fields = query.keys.split(',');
        }
        request.query = query;
      }

      // Get subscription from subscriptions, create one if necessary
      const subscriptionHash = queryHash(request.query);
      // Add className to subscriptions if necessary

      if (!this.subscriptions.has(className)) {
        this.subscriptions.set(className, new Map());
      }
      const classSubscriptions = this.subscriptions.get(className);
      let subscription;
      if (classSubscriptions.has(subscriptionHash)) {
        subscription = classSubscriptions.get(subscriptionHash);
      } else {
        subscription = new Subscription(className, request.query.where, subscriptionHash);
        classSubscriptions.set(subscriptionHash, subscription);
      }

      // Add subscriptionInfo to client
      const subscriptionInfo = {
        subscription: subscription,
      };
      // Add selected fields, sessionToken and installationId for this subscription if necessary
      if (request.query.fields) {
        subscriptionInfo.fields = request.query.fields;
      }
      if (request.sessionToken) {
        subscriptionInfo.sessionToken = request.sessionToken;
      }
      client.addSubscriptionInfo(request.requestId, subscriptionInfo);

      // Add clientId to subscription
      subscription.addClientSubscription(parseWebsocket.clientId, request.requestId);

      client.pushSubscribe(request.requestId);

      logger.verbose(
        `Create client ${parseWebsocket.clientId} new subscription: ${request.requestId}`
      );
      logger.verbose('Current client number: %d', this.clients.size);
      runLiveQueryEventHandlers({
        client,
        event: 'subscribe',
        clients: this.clients.size,
        subscriptions: this.subscriptions.size,
        sessionToken: request.sessionToken,
        useMasterKey: client.hasMasterKey,
        installationId: client.installationId,
      });
    } catch (e) {
      Client.pushError(parseWebsocket, e.code || 141, e.message || e, false, request.requestId);
      logger.error(
        `Failed running beforeSubscribe on ${className} for session ${request.sessionToken} with:\n Error: ` +
          JSON.stringify(e)
      );
    }
  }

  _handleUpdateSubscription(parseWebsocket: any, request: any): any {
    this._handleUnsubscribe(parseWebsocket, request, false);
    this._handleSubscribe(parseWebsocket, request);
  }

  async _handleUnsubscribe(parseWebsocket: any, request: any, notifyClient: boolean = true): any {
    // If we can not find this client, return error to client
    if (!Object.prototype.hasOwnProperty.call(parseWebsocket, 'clientId')) {
      Client.pushError(
        parseWebsocket,
        2,
        'Can not find this client, make sure you connect to server before unsubscribing'
      );
      logger.error(
        'Can not find this client, make sure you connect to server before unsubscribing'
      );
      return;
    }
    const requestId = request.requestId;
    const client = this.clients.get(parseWebsocket.clientId);
    if (typeof client === 'undefined') {
      Client.pushError(
        parseWebsocket,
        2,
        'Cannot find client with clientId ' +
          parseWebsocket.clientId +
          '. Make sure you connect to live query server before unsubscribing.'
      );
      logger.error('Can not find this client ' + parseWebsocket.clientId);
      return;
    }

    const subscriptionInfo = client.getSubscriptionInfo(requestId);
    if (typeof subscriptionInfo === 'undefined') {
      Client.pushError(
        parseWebsocket,
        2,
        'Cannot find subscription with clientId ' +
          parseWebsocket.clientId +
          ' subscriptionId ' +
          requestId +
          '. Make sure you subscribe to live query server before unsubscribing.'
      );
      logger.error(
        'Can not find subscription with clientId ' +
          parseWebsocket.clientId +
          ' subscriptionId ' +
          requestId
      );
      return;
    }

    const subscription = subscriptionInfo.subscription;
    const className = subscription.className;
    const trigger = getTrigger(className, 'beforeUnsubscribe', Parse.applicationId);
    if (trigger) {
      const auth = await this.getAuthFromClient(client, request.requestId, request.sessionToken);
      if (auth && auth.user) {
        request.user = auth.user;
      }

<<<<<<< HEAD
      const parseQuery = new Parse.Query(className);
      parseQuery.withJSON(request.query);
      request.query = subscription.query;
=======
>>>>>>> ab796c2b
      request.sessionToken = subscriptionInfo.sessionToken;
      request.useMasterKey = client.hasMasterKey;
      request.installationId = client.installationId;

<<<<<<< HEAD
      await runTrigger(trigger, `beforeUnsubscribe.${className}`, request, auth);

      const query = request.query.toJSON();
      if (query.keys) {
        query.fields = query.keys.split(',');
      }
      request.query = query;
=======
      try {
        await runTrigger(trigger, `beforeUnsubscribe.${className}`, request, auth);
      } catch (error) {
        Client.pushError(parseWebsocket, error.code || Parse.Error.SCRIPT_FAILED, error.message || error, false);
        logger.error(
          `Failed running beforeUnsubscribe for session ${request.sessionToken} with:\n Error: ` +
            JSON.stringify(error)
        );
      }
>>>>>>> ab796c2b
    }

    // Remove subscription from client
    client.deleteSubscriptionInfo(requestId);
    // Remove client from subscription
    subscription.deleteClientSubscription(parseWebsocket.clientId, requestId);
    // If there is no client which is subscribing this subscription, remove it from subscriptions
    const classSubscriptions = this.subscriptions.get(className);
    if (!subscription.hasSubscribingClient()) {
      classSubscriptions.delete(subscription.hash);
    }
    // If there is no subscriptions under this class, remove it from subscriptions
    if (classSubscriptions.size === 0) {
      this.subscriptions.delete(className);
    }
    runLiveQueryEventHandlers({
      client,
      event: 'unsubscribe',
      clients: this.clients.size,
      subscriptions: this.subscriptions.size,
      sessionToken: subscriptionInfo.sessionToken,
      useMasterKey: client.hasMasterKey,
      installationId: client.installationId,
    });

    if (!notifyClient) {
      return;
    }

    client.pushUnsubscribe(request.requestId);

    logger.verbose(
      `Delete client: ${parseWebsocket.clientId} | subscription: ${request.requestId}`
    );
  }
}

export { ParseLiveQueryServer };<|MERGE_RESOLUTION|>--- conflicted
+++ resolved
@@ -848,35 +848,24 @@
         request.user = auth.user;
       }
 
-<<<<<<< HEAD
-      const parseQuery = new Parse.Query(className);
-      parseQuery.withJSON(request.query);
-      request.query = subscription.query;
-=======
->>>>>>> ab796c2b
       request.sessionToken = subscriptionInfo.sessionToken;
       request.useMasterKey = client.hasMasterKey;
       request.installationId = client.installationId;
 
-<<<<<<< HEAD
-      await runTrigger(trigger, `beforeUnsubscribe.${className}`, request, auth);
-
-      const query = request.query.toJSON();
-      if (query.keys) {
-        query.fields = query.keys.split(',');
-      }
-      request.query = query;
-=======
       try {
         await runTrigger(trigger, `beforeUnsubscribe.${className}`, request, auth);
       } catch (error) {
-        Client.pushError(parseWebsocket, error.code || Parse.Error.SCRIPT_FAILED, error.message || error, false);
+        Client.pushError(
+          parseWebsocket,
+          error.code || Parse.Error.SCRIPT_FAILED,
+          error.message || error,
+          false
+        );
         logger.error(
           `Failed running beforeUnsubscribe for session ${request.sessionToken} with:\n Error: ` +
             JSON.stringify(error)
         );
       }
->>>>>>> ab796c2b
     }
 
     // Remove subscription from client
